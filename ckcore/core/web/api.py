import asyncio
import json
import logging
import os
import re
import shutil
import string
import tempfile
import uuid
from argparse import Namespace
from dataclasses import replace
from datetime import timedelta
from random import SystemRandom
from typing import AsyncGenerator, Any, Optional, Sequence, Union, List, Dict

import prometheus_client
import yaml
from aiohttp import (
    web,
    WSMsgType,
    WSMessage,
    MultipartWriter,
    AsyncIterablePayload,
    BufferedReaderPayload,
    MultipartReader,
)

from aiohttp.web import Request, StreamResponse
from aiohttp.web_exceptions import HTTPNotFound, HTTPNoContent
from aiohttp_swagger3 import SwaggerFile, SwaggerUiSettings
from aiostream import stream
from networkx.readwrite import cytoscape_data

from core import feature
from core.cli.cli import CLI, ParsedCommandLine
from core.cli import is_node
from core.cli.command import CLIContext
from core.config import ConfigEntity
from core.constants import plain_text_whitelist
from core.db.db_access import DbAccess
from core.db.model import QueryModel
from core.message_bus import MessageBus, Message, ActionDone, Action, ActionError
from core.model.db_updater import merge_graph_process
from core.model.graph_access import Section
from core.model.model import Kind
from core.model.model_handler import ModelHandler
from core.model.typed_model import to_js, from_js, to_js_str
from core.query.query_parser import parse_query
from core.task.model import Subscription
from core.task.subscribers import SubscriptionHandler
from core.task.task_handler import TaskHandler
from core.types import Json, JsonElement
from core.util import uuid_str, value_in_path, set_value_in_path, force_gen, rnd_str
from core.web import auth
from core.web.directives import metrics_handler, error_handler
from core.worker_task_queue import (
    WorkerTaskDescription,
    WorkerTaskQueue,
    WorkerTask,
    WorkerTaskResult,
    WorkerTaskInProgress,
)

log = logging.getLogger(__name__)


def section_of(request: Request) -> Optional[str]:
    section = request.match_info.get("section")
    if section and section not in Section.all:
        raise AttributeError(f"Given section does not exist: {section}")
    return section


class Api:
    def __init__(
        self,
        db: DbAccess,
        model_handler: ModelHandler,
        subscription_handler: SubscriptionHandler,
        workflow_handler: TaskHandler,
        message_bus: MessageBus,
        worker_task_queue: WorkerTaskQueue,
        cli: CLI,
        args: Namespace,
    ):
        self.db = db
        self.model_handler = model_handler
        self.subscription_handler = subscription_handler
        self.workflow_handler = workflow_handler
        self.message_bus = message_bus
        self.worker_task_queue = worker_task_queue
        self.cli = cli
        self.args = args
        self.app = web.Application(middlewares=[metrics_handler, auth.auth_handler(args), error_handler()])
        self.merge_max_wait_time = timedelta(seconds=args.merge_max_wait_time_seconds)
        static_path = os.path.abspath(os.path.dirname(__file__) + "/../static")
        self.app.add_routes(
            [
                # Model operations
                web.get("/model", self.get_model),
                web.get("/model/uml", self.model_uml),
                web.patch("/model", self.update_model),
                # CRUD Graph operations
                web.get("/graph", self.list_graphs),
                web.get("/graph/{graph_id}", self.get_node),
                web.post("/graph/{graph_id}", self.create_graph),
                web.delete("/graph/{graph_id}", self.wipe),
                # No section of the graph
                web.post("/graph/{graph_id}/query", self.query),
                web.post("/graph/{graph_id}/query/raw", self.raw),
                web.post("/graph/{graph_id}/query/explain", self.explain),
                web.post("/graph/{graph_id}/query/list", self.query_list),
                web.post("/graph/{graph_id}/query/graph", self.query_graph_stream),
                web.post("/graph/{graph_id}/query/aggregate", self.query_aggregation),
                web.get("/graph/{graph_id}/search", self.search_graph),
                web.patch("/graph/{graph_id}", self.update_nodes),
                web.post("/graph/{graph_id}/merge", self.merge_graph),
                web.post("/graph/{graph_id}/batch/merge", self.update_merge_graph_batch),
                web.get("/graph/{graph_id}/batch", self.list_batches),
                web.post("/graph/{graph_id}/batch/{batch_id}", self.commit_batch),
                web.delete("/graph/{graph_id}/batch/{batch_id}", self.abort_batch),
                # node specific actions
                web.post("/graph/{graph_id}/node/{node_id}/under/{parent_node_id}", self.create_node),
                web.get("/graph/{graph_id}/node/{node_id}", self.get_node),
                web.patch("/graph/{graph_id}/node/{node_id}", self.update_node),
                web.delete("/graph/{graph_id}/node/{node_id}", self.delete_node),
                web.patch("/graph/{graph_id}/node/{node_id}/section/{section}", self.update_node),
                # specific section of the graph
                web.post("/graph/{graph_id}/{section}/query", self.query),
                web.post("/graph/{graph_id}/{section}/query/raw", self.raw),
                web.post("/graph/{graph_id}/{section}/query/explain", self.explain),
                web.post("/graph/{graph_id}/{section}/query/list", self.query_list),
                web.post("/graph/{graph_id}/{section}/query/graph", self.query_graph_stream),
                web.post("/graph/{graph_id}/{section}/query/aggregate", self.query_aggregation),
                # Subscriptions
                web.get("/subscribers", self.list_all_subscriptions),
                web.get("/subscribers/for/{event_type}", self.list_subscription_for_event),
                # Subscription
                web.get("/subscriber/{subscriber_id}", self.get_subscriber),
                web.put("/subscriber/{subscriber_id}", self.update_subscriber),
                web.delete("/subscriber/{subscriber_id}", self.delete_subscriber),
                web.post("/subscriber/{subscriber_id}/{event_type}", self.add_subscription),
                web.delete("/subscriber/{subscriber_id}/{event_type}", self.delete_subscription),
                web.get("/subscriber/{subscriber_id}/handle", self.handle_subscribed),
                # CLI
                web.post("/cli/evaluate", self.evaluate),
                web.post("/cli/execute", self.execute),
                # Event operations
                web.get("/events", self.handle_events),
                # Worker operations
                web.get("/work/queue", self.handle_work_tasks),
                web.get("/work/create", self.create_work),
                web.get("/work/list", self.list_work),
                # Serve static filed
                web.get("", self.redirect_to_api_doc),
                web.static("/static", static_path),
                # metrics
                web.get("/metrics", self.metrics),
                # config operations
                web.get("/configs", self.list_configs),
                web.put("/config/{config_id}", self.set_config),
                web.get("/config/{config_id}", self.get_config),
                web.patch("/config/{config_id}", self.patch_config),
                web.delete("/config/{config_id}", self.delete_config),
            ]
        )
        SwaggerFile(
            self.app,
            spec_file=f"{static_path}/api-doc.yaml",
            swagger_ui_settings=SwaggerUiSettings(path="/api-doc", layout="BaseLayout", docExpansion="none"),
        )

    async def list_configs(self, _: Request) -> StreamResponse:
        configs = {config.id: config.config async for config in self.db.config_entity_db.all()}
        return web.json_response(configs)

    async def get_config(self, request: Request) -> StreamResponse:
        config_id = request.match_info["config_id"]
        config = await self.db.config_entity_db.get(config_id)
        return web.json_response(config.config) if config else HTTPNotFound(text="No config with this id")

    async def set_config(self, request: Request) -> StreamResponse:
        config_id = request.match_info["config_id"]
        config = await request.json()
        result = await self.db.config_entity_db.update(ConfigEntity(config_id, config))
        return web.json_response(result.config)

    async def patch_config(self, request: Request) -> StreamResponse:
        config_id = request.match_info["config_id"]
        patch = await request.json()
        current = await self.db.config_entity_db.get(config_id)
        config = current.config if current else {}
        updated = await self.db.config_entity_db.update(ConfigEntity(config_id, {**config, **patch}))
        return web.json_response(updated.config)

    async def delete_config(self, request: Request) -> StreamResponse:
        config_id = request.match_info["config_id"]
        await self.db.config_entity_db.delete(config_id)
        return HTTPNoContent()

    @staticmethod
    async def metrics(_: Request) -> StreamResponse:
        resp = web.Response(body=prometheus_client.generate_latest())
        resp.content_type = prometheus_client.CONTENT_TYPE_LATEST
        return resp

    async def list_all_subscriptions(self, _: Request) -> StreamResponse:
        subscribers = await self.subscription_handler.all_subscribers()
        return web.json_response(to_js(subscribers))

    async def get_subscriber(self, request: Request) -> StreamResponse:
        subscriber_id = request.match_info["subscriber_id"]
        subscriber = await self.subscription_handler.get_subscriber(subscriber_id)
        return self.optional_json(subscriber, f"No subscriber with id {subscriber_id}")

    async def list_subscription_for_event(self, request: Request) -> StreamResponse:
        event_type = request.match_info["event_type"]
        subscribers = await self.subscription_handler.list_subscriber_for(event_type)
        return web.json_response(to_js(subscribers))

    async def update_subscriber(self, request: Request) -> StreamResponse:
        subscriber_id = request.match_info["subscriber_id"]
        body = await request.json()
        subscriptions = from_js(body, List[Subscription])
        sub = await self.subscription_handler.update_subscriptions(subscriber_id, subscriptions)
        return web.json_response(to_js(sub))

    async def delete_subscriber(self, request: Request) -> StreamResponse:
        subscriber_id = request.match_info["subscriber_id"]
        await self.subscription_handler.remove_subscriber(subscriber_id)
        return web.HTTPNoContent()

    async def add_subscription(self, request: Request) -> StreamResponse:
        subscriber_id = request.match_info["subscriber_id"]
        event_type = request.match_info["event_type"]
        timeout = timedelta(seconds=int(request.query.get("timeout", "60")))
        wait_for_completion = request.query.get("wait_for_completion", "true").lower() != "false"
        sub = await self.subscription_handler.add_subscription(subscriber_id, event_type, wait_for_completion, timeout)
        return web.json_response(to_js(sub))

    async def delete_subscription(self, request: Request) -> StreamResponse:
        subscriber_id = request.match_info["subscriber_id"]
        event_type = request.match_info["event_type"]
        sub = await self.subscription_handler.remove_subscription(subscriber_id, event_type)
        return web.json_response(to_js(sub))

    async def handle_subscribed(self, request: Request) -> StreamResponse:
        subscriber_id = request.match_info["subscriber_id"]
        subscriber = await self.subscription_handler.get_subscriber(subscriber_id)
        if subscriber_id in self.message_bus.active_listener:
            log.info(f"There is already a listener for subscriber: {subscriber_id}. Reject.")
            return web.HTTPTooManyRequests(text="Only one connection per subscriber is allowed!")
        elif subscriber and subscriber.subscriptions:
            pending = await self.workflow_handler.list_all_pending_actions_for(subscriber)
            return await self.listen_to_events(request, subscriber_id, list(subscriber.subscriptions.keys()), pending)
        else:
            return web.HTTPNotFound(text=f"No subscriber with this id: {subscriber_id} or no subscriptions")

    async def redirect_to_api_doc(self, request: Request) -> StreamResponse:
        raise web.HTTPFound("api-doc")

    async def handle_events(self, request: Request) -> StreamResponse:
        show = request.query["show"].split(",") if "show" in request.query else ["*"]
        return await self.listen_to_events(request, str(uuid.uuid1()), show)

    async def listen_to_events(
        self,
        request: Request,
        listener_id: str,
        event_types: List[str],
        initial_messages: Optional[Sequence[Message]] = None,
    ) -> web.WebSocketResponse:
        ws = web.WebSocketResponse()
        await ws.prepare(request)

        async def receive() -> None:
            async for msg in ws:
                try:
                    if isinstance(msg, WSMessage) and msg.type == WSMsgType.TEXT and len(msg.data.strip()) > 0:
                        log.info(f"Incoming message: type={msg.type} data={msg.data} extra={msg.extra}")
                        js = json.loads(msg.data)
                        if "data" in js:
                            js["data"]["subscriber_id"] = listener_id
                        message: Message = from_js(js, Message)
                        if isinstance(message, Action):
                            raise AttributeError("Actors should not emit action messages. ")
                        elif isinstance(message, ActionDone):
                            await self.workflow_handler.handle_action_done(message)
                        elif isinstance(message, ActionError):
                            await self.workflow_handler.handle_action_error(message)
                        else:
                            await self.message_bus.emit(message)
                except Exception as ex:
                    # do not allow any exception - it will destroy the async fiber and cleanup
                    log.info(f"Receive: message listener {listener_id}: {ex}. Hang up.")
                    await ws.close()

        async def send() -> None:
            try:
                async with self.message_bus.subscribe(listener_id, event_types) as events:
                    while True:
                        event = await events.get()
                        await ws.send_str(to_js_str(event) + "\n")
            except Exception as ex:
                # do not allow any exception - it will destroy the async fiber and cleanup
                log.info(f"Send: message listener {listener_id}: {ex}. Hang up.")
                await ws.close()

        if initial_messages:
            for msg in initial_messages:
                await ws.send_str(to_js_str(msg) + "\n")
        await asyncio.gather(asyncio.create_task(receive()), asyncio.create_task(send()))
        return ws

    async def handle_work_tasks(
        self,
        request: Request,
    ) -> web.WebSocketResponse:
        ws = web.WebSocketResponse()
        await ws.prepare(request)

        worker_id = uuid_str()
        task_param = request.query.get("task")
        if not task_param:
            raise AttributeError("A worker needs to define at least one task that it can perform")
        attrs = {k: re.split("\\s*,\\s*", v) for k, v in request.query.items() if k != "task"}
        task_descriptions = [WorkerTaskDescription(name, attrs) for name in re.split("\\s*,\\s*", task_param)]

        async def receive() -> None:
            async for msg in ws:
                try:
                    if isinstance(msg, WSMessage) and msg.type == WSMsgType.TEXT and len(msg.data.strip()) > 0:
                        log.info(f"Incoming message: type={msg.type} data={msg.data} extra={msg.extra}")
                        tr = from_js(json.loads(msg.data), WorkerTaskResult)
                        if tr.result == "error":
                            error = tr.error if tr.error else "worker signalled error without detailed error message"
                            await self.worker_task_queue.error_task(worker_id, tr.task_id, error)
                        elif tr.result == "done":
                            await self.worker_task_queue.acknowledge_task(worker_id, tr.task_id, tr.data)
                        else:
                            log.info(f"Do not understand this message: {msg.data}")

                except Exception as ex:
                    # do not allow any exception - it will destroy the async fiber and cleanup
                    log.info(f"Receive: worker:{worker_id}: {ex}. Hang up.")
                    await ws.close()

        async def send() -> None:
            try:
                async with self.worker_task_queue.attach(worker_id, task_descriptions) as tasks:
                    while True:
                        task = await tasks.get()
                        await ws.send_str(to_js_str(task.to_json()) + "\n")
            except Exception as ex:
                # do not allow any exception - it will destroy the async fiber and cleanup
                log.info(f"Send: worker:{worker_id}: {ex}. Hang up.")
                await ws.close()

        await asyncio.gather(asyncio.create_task(receive()), asyncio.create_task(send()))
        return ws

    async def create_work(self, request: Request) -> StreamResponse:
        attrs = {k: v for k, v in request.query.items() if k != "task"}
        future = asyncio.get_event_loop().create_future()
        task = WorkerTask(uuid_str(), "test", attrs, {"some": "data", "foo": "bla"}, future, timedelta(seconds=3))
        await self.worker_task_queue.add_task(task)
        await future
        return web.HTTPOk()

    async def list_work(self, request: Request) -> StreamResponse:
        def wt_to_js(ip: WorkerTaskInProgress) -> Json:
            return {
                "task": ip.task.to_json(),
                "worker": ip.worker.worker_id,
                "retry_counter": ip.retry_counter,
                "deadline": to_js(ip.deadline),
            }

        return web.json_response([wt_to_js(ot) for ot in self.worker_task_queue.outstanding_tasks.values()])

    async def model_uml(self, request: Request) -> StreamResponse:
        show = request.query["show"].split(",") if "show" in request.query else None
        result = await self.model_handler.uml_image(show)
        response = web.StreamResponse()
        response.headers["Content-Type"] = "image/svg+xml"
        await response.prepare(request)
        await response.write_eof(result)
        return response

    async def get_model(self, _: Request) -> StreamResponse:
        md = await self.model_handler.load_model()
        return web.json_response(to_js(md))

    async def update_model(self, request: Request) -> StreamResponse:
        js = await request.json()
        kinds: List[Kind] = from_js(js, List[Kind])
        model = await self.model_handler.update_model(kinds)
        return web.json_response(to_js(model))

    async def get_node(self, request: Request) -> StreamResponse:
        graph_id = request.match_info.get("graph_id", "ns")
        node_id = request.match_info.get("node_id", "root")
        graph = self.db.get_graph_db(graph_id)
        model = await self.model_handler.load_model()
        node = await graph.get_node(model, node_id)
        if node is None:
            return web.HTTPNotFound(text=f"No such node with id {node_id} in graph {graph_id}")
        else:
            return web.json_response(node)

    async def create_node(self, request: Request) -> StreamResponse:
        graph_id = request.match_info.get("graph_id", "ns")
        node_id = request.match_info.get("node_id", "some_existing")
        parent_node_id = request.match_info.get("parent_node_id", "root")
        graph = self.db.get_graph_db(graph_id)
        item = await request.json()
        md = await self.model_handler.load_model()
        node = await graph.create_node(md, node_id, item, parent_node_id)
        return web.json_response(node)

    async def update_node(self, request: Request) -> StreamResponse:
        graph_id = request.match_info.get("graph_id", "ns")
        node_id = request.match_info.get("node_id", "some_existing")
        section = section_of(request)
        graph = self.db.get_graph_db(graph_id)
        patch = await request.json()
        md = await self.model_handler.load_model()
        node = await graph.update_node(md, node_id, patch, section)
        return web.json_response(node)

    async def delete_node(self, request: Request) -> StreamResponse:
        graph_id = request.match_info.get("graph_id", "ns")
        node_id = request.match_info.get("node_id", "some_existing")
        if node_id == "root":
            raise AttributeError("Root node can not be deleted!")
        graph = self.db.get_graph_db(graph_id)
        await graph.delete_node(node_id)
        return web.HTTPNoContent()

    async def update_nodes(self, request: Request) -> StreamResponse:
        graph_id = request.match_info.get("graph_id", "ns")
        allowed = {*Section.all, "id"}
        updates: Dict[str, Json] = {}
        async for elem in self.to_json_generator(request):
            keys = set(elem.keys())
            assert keys.issubset(allowed), f"Invalid json. Allowed keys are: {allowed}"
            assert "id" in elem, f"No id given for element {elem}"
            assert keys.intersection(Section.all), f"No update provided for element {elem}"
            uid = elem["id"]
            assert uid not in updates, f"Only one update allowed per id! {elem}"
            del elem["id"]
            updates[uid] = elem
        db = self.db.get_graph_db(graph_id)
        model = await self.model_handler.load_model()
        result_gen = db.update_nodes(model, updates)
        return await self.stream_response_from_gen(request, result_gen)

    async def list_graphs(self, _: Request) -> StreamResponse:
        return web.json_response(await self.db.list_graphs())

    async def create_graph(self, request: Request) -> StreamResponse:
        graph_id = request.match_info.get("graph_id", "ns")
        if "_" in graph_id:
            raise AttributeError("Graph name should not have underscores!")
        graph = await self.db.create_graph(graph_id)
        model = await self.model_handler.load_model()
        root = await graph.get_node(model, "root")
        return web.json_response(root)

    async def merge_graph(self, request: Request) -> StreamResponse:
        log.info("Received merge_graph request")
        graph_id = request.match_info.get("graph_id", "ns")
        db = self.db.get_graph_db(graph_id)
        it = self.to_line_generator(request)
        info = await merge_graph_process(db, self.message_bus, self.args, it, self.merge_max_wait_time, None)
        return web.json_response(to_js(info))

    async def update_merge_graph_batch(self, request: Request) -> StreamResponse:
        log.info("Received put_sub_graph_batch request")
        graph_id = request.match_info.get("graph_id", "ns")
        db = self.db.get_graph_db(graph_id)
        rnd = "".join(SystemRandom().choice(string.ascii_letters) for _ in range(12))
        batch_id = request.query.get("batch_id", rnd)
        it = self.to_line_generator(request)
        info = await merge_graph_process(db, self.message_bus, self.args, it, self.merge_max_wait_time, batch_id)
        return web.json_response(to_js(info), headers={"BatchId": batch_id})

    async def list_batches(self, request: Request) -> StreamResponse:
        graph_db = self.db.get_graph_db(request.match_info.get("graph_id", "ns"))
        batch_updates = await graph_db.list_in_progress_updates()
        return web.json_response([b for b in batch_updates if b.get("is_batch")])

    async def commit_batch(self, request: Request) -> StreamResponse:
        graph_db = self.db.get_graph_db(request.match_info.get("graph_id", "ns"))
        batch_id = request.match_info.get("batch_id", "some_existing")
        await graph_db.commit_batch_update(batch_id)
        return web.HTTPOk(body="Batch committed.")

    async def abort_batch(self, request: Request) -> StreamResponse:
        graph_db = self.db.get_graph_db(request.match_info.get("graph_id", "ns"))
        batch_id = request.match_info.get("batch_id", "some_existing")
        await graph_db.abort_update(batch_id)
        return web.HTTPOk(body="Batch aborted.")

    async def raw(self, request: Request) -> StreamResponse:
        query_string = await request.text()
        section = section_of(request)
        graph_db = self.db.get_graph_db(request.match_info.get("graph_id", "ns"))
        m = await self.model_handler.load_model()
        q = parse_query(query_string)
        query, bind_vars = graph_db.to_query(QueryModel(q, m, section))
        return web.json_response({"query": query, "bind_vars": bind_vars})

    async def explain(self, request: Request) -> StreamResponse:
        section = section_of(request)
        query_string = await request.text()
        graph_db = self.db.get_graph_db(request.match_info.get("graph_id", "ns"))
        q = parse_query(query_string)
        m = await self.model_handler.load_model()
        result = await graph_db.explain(QueryModel(q, m, section))
        return web.json_response(result)

    async def search_graph(self, request: Request) -> StreamResponse:
        if not feature.DB_SEARCH:
            raise AttributeError("This feature is not enabled!")
        if "term" not in request.query:
            raise AttributeError("Expect query parameter term to be defined!")
        query_string = request.query.get("term", "")
        limit = int(request.query.get("limit", "10"))
        model = await self.model_handler.load_model()
        graph_db = self.db.get_graph_db(request.match_info.get("graph_id", "ns"))
        result = graph_db.search(model, query_string, limit)
        # noinspection PyTypeChecker
        return await self.stream_response_from_gen(request, (to_js(a) async for a in result))

    async def query_list(self, request: Request) -> StreamResponse:
        section = section_of(request)
        query_string = await request.text()
        graph_db = self.db.get_graph_db(request.match_info.get("graph_id", "ns"))
        q = parse_query(query_string)
        m = await self.model_handler.load_model()
        result = graph_db.query_list(QueryModel(q, m, section))
        # noinspection PyTypeChecker
        return await self.stream_response_from_gen(request, (to_js(a) async for a in result))

    async def cytoscape(self, request: Request) -> StreamResponse:
        section = section_of(request)
        query_string = await request.text()
        graph_db = self.db.get_graph_db(request.match_info.get("graph_id", "ns"))
        q = parse_query(query_string)
        m = await self.model_handler.load_model()
        result = await graph_db.query_graph(QueryModel(q, m, section))
        node_link_data = cytoscape_data(result)
        return web.json_response(node_link_data)

    async def query_graph_stream(self, request: Request) -> StreamResponse:
        section = section_of(request)
        query_string = await request.text()
        q = parse_query(query_string)
        m = await self.model_handler.load_model()
        graph_db = self.db.get_graph_db(request.match_info.get("graph_id", "ns"))
        gen = graph_db.query_graph_gen(QueryModel(q, m, section))
        # noinspection PyTypeChecker
        return await self.stream_response_from_gen(request, (item async for _, item in gen))

    async def query_aggregation(self, request: Request) -> StreamResponse:
        section = section_of(request)
        query_string = await request.text()
        q = parse_query(query_string)
        m = await self.model_handler.load_model()
        graph_db = self.db.get_graph_db(request.match_info.get("graph_id", "ns"))
        gen = graph_db.query_aggregation(QueryModel(q, m, section))
        # noinspection PyTypeChecker
        return await self.stream_response_from_gen(request, gen)

    async def query(self, request: Request) -> StreamResponse:
        if request.headers.get("format") == "cytoscape":
            return await self.cytoscape(request)
        if request.headers.get("format") == "graph":
            return await self.query_graph_stream(request)
        elif request.headers.get("format") == "list":
            return await self.query_list(request)
        else:
            return web.HTTPPreconditionFailed(text="Define format header. `format: [graph|list|cytoscape]`")

    async def wipe(self, request: Request) -> StreamResponse:
        graph_id = request.match_info.get("graph_id", "ns")
        if "truncate" in request.query:
            await self.db.get_graph_db(graph_id).wipe()
            return web.HTTPOk(body="Graph truncated.")
        else:
            await self.db.delete_graph(graph_id)
            return web.HTTPOk(body="Graph deleted.")

    async def evaluate(self, request: Request) -> StreamResponse:
        # all query parameter become the env of this command
        ctx = CLIContext(dict(request.query))
        command = await request.text()
        parsed = await self.cli.evaluate_cli_command(command, ctx)

        def line_to_js(line: ParsedCommandLine) -> Json:
            parsed_commands = to_js(line.parsed_commands.commands)
            execute_commands = [{"cmd": part.command.name, "arg": part.arg} for part in line.executable_commands]
            return {"parsed": parsed_commands, "execute": execute_commands, "env": line.parsed_commands.env}

        return web.json_response([line_to_js(line) for line in parsed])

    async def execute(self, request: Request) -> StreamResponse:
        temp_dir: Optional[str] = None
        try:
            ctx = CLIContext(dict(request.query))
            if request.content_type.startswith("text"):
                command = (await request.text()).strip()
            elif request.content_type.startswith("multipart"):
                command = request.headers["Ck-Command"].strip()
                temp = tempfile.mkdtemp()
                temp_dir = temp
                files = {}
                # for now we assume that all multi-parts are file uploads
                async for part in MultipartReader(request.headers, request.content):
                    name = part.name
                    if not name:
                        raise AttributeError("Multipart request: content disposition name is required!")
<<<<<<< HEAD
                    path = os.path.join(temp, name)
=======
                    path = os.path.join(temp, rnd_str())  # filename is random, in case of overlapping requirements
>>>>>>> dcd9f295
                    files[name] = path
                    with open(path, "wb") as writer:
                        while not part.at_eof():
                            writer.write(await part.read_chunk())
                ctx = replace(ctx, uploaded_files=files)
            else:
                raise AttributeError(f"Not able to handle: {request.content_type}")

            # we want to eagerly evaluate the command, so that parse exceptions will throw directly here
            parsed = await self.cli.evaluate_cli_command(command, ctx)
            return await self.execute_parsed(request, command, parsed)
        finally:
            if temp_dir:
                shutil.rmtree(temp_dir)

    async def execute_parsed(self, request: Request, command: str, parsed: List[ParsedCommandLine]) -> StreamResponse:
        # make sure, all requirements are fulfilled
        not_met_requirements = [not_met for line in parsed for not_met in line.unmet_requirements]
        # what is the accepted content type
        content_type = request.headers.get("accept", "application/json")
        # only required for multipart requests
        boundary = "----cli"
        mp_response = web.HTTPOk(headers={"Content-Type": f"multipart/x-mixed-replace;boundary={boundary}"})

        if not_met_requirements:
            requirements = [req for line in parsed for cmd in line.executable_commands for req in cmd.action.required]
            data = {"command": command, "env": dict(request.query), "required": to_js(requirements)}
            return web.json_response(data, status=424)
        elif len(parsed) == 1:
            first_result = parsed[0]
            # flat the results from 0 or 1
            async with stream.iterate(first_result.generator).stream() as streamer:
                gen = await force_gen(streamer)
                if first_result.produces.json:
                    return await self.stream_response_from_gen(request, gen)
                elif first_result.produces.file_path:
                    await mp_response.prepare(request)
                    await Api.multi_file_response(gen, boundary, mp_response)
                    return mp_response
                else:
                    raise AttributeError(f"Can not handle type: {first_result.produces}")
        elif len(parsed) > 1:
            await mp_response.prepare(request)
            for single in parsed:
                async with stream.iterate(single.generator).stream() as streamer:
                    gen = await force_gen(streamer)
                    if single.produces.json:
                        with MultipartWriter(repr(single.produces), boundary) as mp:
                            result_stream = await Api.result_binary_gen(content_type, gen)
                            mp.append_payload(AsyncIterablePayload(result_stream, content_type=content_type))
                            await mp.write(mp_response, close_boundary=True)
                    elif single.produces.file_path:
                        await Api.multi_file_response(gen, boundary, mp_response)
                    else:
                        raise AttributeError(f"Can not handle type: {single.produces}")
            await mp_response.write_eof()
            return mp_response
        else:
            raise AttributeError("No command could be parsed!")

    @classmethod
    async def to_json_generator(cls, request: Request) -> AsyncGenerator[Json, None]:
        async for line in cls.to_line_generator(request):
            yield json.loads(line) if isinstance(line, bytes) else line

    @staticmethod
    def to_line_generator(request: Request) -> AsyncGenerator[Union[bytes, Json], None]:
        async def stream_lines() -> AsyncGenerator[Union[bytes, Json], None]:
            async for line in request.content:
                if len(line.strip()) == 0:
                    continue
                yield line

        async def stream_json_array() -> AsyncGenerator[Union[bytes, Json], None]:
            js_elem = await request.json()
            if isinstance(js_elem, list):
                for doc in js_elem:
                    yield doc
            elif isinstance(js_elem, dict):
                yield js_elem
            else:
                log.warning(f"Received json is neither array nor document: {js_elem}! Ignore.")

        if request.content_type == "application/json":
            return stream_json_array()
        elif request.content_type == "application/x-ndjson":
            return stream_lines()
        else:
            raise AttributeError("Can not read graph. Currently supported formats: json and ndjson!")

    @staticmethod
    def optional_json(o: Any, hint: str) -> StreamResponse:
        if o:
            return web.json_response(to_js(o))
        else:
            return web.HTTPNotFound(text=hint)

    @staticmethod
    async def stream_response_from_gen(request: Request, gen_in: AsyncGenerator[Json, None]) -> StreamResponse:
        content_type = request.headers.get("accept", "application/json")
        response = web.StreamResponse(status=200, headers={"Content-Type": content_type})
        await response.prepare(request)
        # force the async generator
        gen = await force_gen(gen_in)
        async for data in await Api.result_binary_gen(content_type, gen):
            await response.write(data)
        await response.write_eof()
        return response

    @staticmethod
    async def result_binary_gen(content_type: str, gen: AsyncGenerator[Json, None]) -> AsyncGenerator[bytes, None]:
        async def respond_json() -> AsyncGenerator[bytes, None]:
            yield "[".encode("utf-8")
            first = True
            async for item in gen:
                js = json.dumps(to_js(item))
                sep = "," if not first else ""
                yield f"{sep}\n{js}".encode("utf-8")
                first = False
            yield "\n]".encode("utf-8")

        async def respond_ndjson() -> AsyncGenerator[bytes, None]:
            async for item in gen:
                js = json.dumps(to_js(item))
                yield f"{js}\n".encode("utf-8")

        async def respond_yaml() -> AsyncGenerator[bytes, None]:
            flag = False
            async for item in gen:
                yml = yaml.dump(to_js(item), default_flow_style=False, sort_keys=False)
                sep = "---\n" if flag else ""
                yield f"{sep}{yml}".encode("utf-8")
                flag = True

        async def respond_text() -> AsyncGenerator[bytes, None]:
            def filter_attrs(js: Json) -> Json:
                result: Json = {}
                for path in plain_text_whitelist:
                    value = value_in_path(js, path)
                    if value:
                        set_value_in_path(value, path, result)
                return result

            def to_result(js: JsonElement) -> JsonElement:
                # if js is a node, the resulting content should be filtered
                return filter_attrs(js) if is_node(js) else js  # type: ignore

            flag = False
            async for item in gen:
                js = to_js(item)
                if isinstance(js, (dict, list)):
                    sep = "---\n" if flag else ""
                    yml = yaml.dump(to_result(js), default_flow_style=False, sort_keys=False)
                    yield f"{sep}{yml}".encode("utf-8")
                else:
                    sep = "\n" if flag else ""
                    yield f"{sep}{js}".encode("utf-8")
                flag = True

        if content_type == "application/x-ndjson":
            return respond_ndjson()
        elif content_type == "application/json":
            return respond_json()
        elif content_type in ["text/plain"]:
            return respond_text()
        elif content_type in ["application/yaml", "text/yaml"]:
            return respond_yaml()
        else:
            return respond_json()

    @staticmethod
    async def multi_file_response(results: AsyncGenerator[str, None], boundary: str, response: StreamResponse) -> None:
        async for file_name in results:
            with open(file_name, "rb") as content:
                with MultipartWriter("application/octet-stream", boundary) as mp:
                    mp.append_payload(BufferedReaderPayload(content))
                    await mp.write(response, close_boundary=True)<|MERGE_RESOLUTION|>--- conflicted
+++ resolved
@@ -621,11 +621,7 @@
                     name = part.name
                     if not name:
                         raise AttributeError("Multipart request: content disposition name is required!")
-<<<<<<< HEAD
                     path = os.path.join(temp, name)
-=======
-                    path = os.path.join(temp, rnd_str())  # filename is random, in case of overlapping requirements
->>>>>>> dcd9f295
                     files[name] = path
                     with open(path, "wb") as writer:
                         while not part.at_eof():
