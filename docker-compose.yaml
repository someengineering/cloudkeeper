--- conflicted
+++ resolved
@@ -40,12 +40,8 @@
     environment:
       - PSK
       - RESOTO_VERBOSE
-<<<<<<< HEAD
+      - RESOTO_LOG_TEXT
       # Resoto will create a new database and user with this password using the root account
-=======
-      - RESOTO_LOG_TEXT
-      - RESOTOCORE_GRAPHDB_SERVER=http://graphdb:8529
->>>>>>> 1b538d59
       - RESOTOCORE_GRAPHDB_PASSWORD=changeme
       # Same as ARANGO_ROOT_PASSWORD
       - RESOTOCORE_GRAPHDB_ROOT_PASSWORD=changeme
