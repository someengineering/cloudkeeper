from copy import deepcopy
from pathlib import Path
from tempfile import TemporaryDirectory
<<<<<<< HEAD
import os
=======

from attr import evolve
>>>>>>> c2560ba2
from pytest import fixture

from resotocore import core_config
from resotocore.core_config import (
    parse_config,
    CoreConfig,
    ApiConfig,
    config_model,
    EditableConfig,
    WorkflowConfig,
    migrate_core_config,
    migrate_command_config,
    CustomCommandsConfig,
    alias_templates,
    ResotoCoreCommandsRoot,
)
from resotocore.dependencies import parse_args
from resotocore.model.typed_model import to_js, from_js
from resotocore.types import Json
from resotocore.util import value_in_path


def test_parse_empty(default_config: CoreConfig) -> None:
    result = parse_config(parse_args(["--analytics-opt-out"]), {})
    assert result == default_config


def test_parse_broken(config_json: Json) -> None:
    # config_json is a valid parsable config
    cfg = deepcopy(config_json)

    # adjust the config: rename web_hosts -> hosts, and web_port -> port
    hosts = cfg["resotocore"]["api"]["web_hosts"]
    port = cfg["resotocore"]["api"]["web_port"]
    cfg["resotocore"]["api"]["hosts"] = hosts
    cfg["resotocore"]["api"]["port"] = port
    del cfg["resotocore"]["api"]["web_hosts"]
    del cfg["resotocore"]["api"]["web_port"]

    # parse this configuration
    parsed = parse_config(parse_args(["--analytics-opt-out"]), cfg)
    parsed_json = to_js(parsed.editable, strip_attr="kind")

    # web_hosts and web_port were not available and are reverted to the default values
    default = EditableConfig()
    assert parsed.api.web_hosts != hosts
    assert parsed.api.web_hosts == default.api.web_hosts
    assert parsed.api.web_port != port
    assert parsed.api.web_port == default.api.web_port

    # other config values are still unchanged
    assert parsed_json["cli"] == config_json["resotocore"]["cli"]
    assert parsed_json["runtime"] == config_json["resotocore"]["runtime"]
    assert parsed_json["graph_update"] == config_json["resotocore"]["graph_update"]


def test_read_config(config_json: Json) -> None:
    parsed = parse_config(parse_args(["--analytics-opt-out"]), config_json)
    assert parsed.json() == config_json


def test_override_via_cmd_line(default_config: CoreConfig) -> None:
    config = {"runtime": {"debug": False}}
    parsed = parse_config(parse_args(["--debug"]), config)
    assert parsed.runtime.debug == True


# noinspection PyTypeChecker
def test_validate() -> None:
    assert EditableConfig().validate() is None
    assert EditableConfig(api=ApiConfig(tsdb_proxy_url="wrong")).validate() == {
        "api": [{"tsdb_proxy_url": ["url is missing host", "url is missing scheme"]}]
    }
    assert EditableConfig(api=ApiConfig(max_request_size=1)).validate() == {
        "api": [{"max_request_size": ["min value is 1048576"]}]
    }
    assert EditableConfig(api=ApiConfig(tsdb_proxy_url="wrong", max_request_size=1)).validate() == {
        "api": [
            {
                "tsdb_proxy_url": ["url is missing host", "url is missing scheme"],
                "max_request_size": ["min value is 1048576"],
            }
        ]
    }
    assert EditableConfig(workflows={"foo": WorkflowConfig("bla")}).validate() == {
        "workflows": [{"foo": [{"schedule": ["Invalid cron expression: Wrong number of fields; got 1, expected 5"]}]}]
    }


def test_config_override(config_json: Json) -> None:
    # config_json is a valid parsable config
    cfg = deepcopy(config_json)

    # create a temp file with a custom config
    with TemporaryDirectory() as tmp:
        # config with env var override
        hosts_conf = Path(tmp, "foobar.yml")
        hosts_conf.write_text("""
api:
    web_hosts: ["$(WEB_HOST)"]
        """, encoding="utf-8")

        # config that overrides the default config and containes an env var which can't be resolved
        other_conf = Path(tmp, "config.yml")
        other_conf.write_text("""
api:
    web_port: 1337
    web_path: "$(DO_NOT_REPLACE_ME)"
        """)

        os.environ["WEB_HOST"] = "1.2.3.4"

        # parse this configuration
        parsed = parse_config(parse_args([
            "--analytics-opt-out",
            "--override-path", str(hosts_conf.absolute()), str(other_conf.absolute())
        ]), cfg)
        assert parsed.api.web_hosts == ["1.2.3.4"]
        assert parsed.api.web_port == 1337
        assert parsed.api.web_path == "$(DO_NOT_REPLACE_ME)"


def test_model() -> None:
    model = config_model()
    assert {m["fqn"] for m in model} == {
        "custom_commands",
        "resotocore",
        "resotocore_api_config",
        "resotocore_certificate_config",
        "resotocore_cli_alias_template",
        "resotocore_cli_alias_template_parameter",
        "resotocore_cli_config",
        "resotocore_graph_update_config",
        "resotocore_runtime_config",
        "resotocore_workflow_config",
    }


def test_in_docker() -> None:
    with TemporaryDirectory() as tmp:
        path = Path(tmp, "git.hash")
        path.write_text("foo", encoding="utf-8")
        stored = core_config.GitHashFile
        core_config.GitHashFile = str(path)
        assert core_config.inside_docker() is True
        assert core_config.git_hash_from_file() == "foo"
        assert core_config.default_hosts() == ["0.0.0.0"]
        core_config.GitHashFile = "/this/path/does/not/exist"
        assert core_config.inside_docker() is False
        assert core_config.git_hash_from_file() is None
        assert core_config.default_hosts() == ["localhost"]
        core_config.GitHashFile = stored


def test_migration() -> None:
    cfg1 = migrate_core_config(dict(resotocore=dict(runtime=dict(analytics_opt_out=True))))
    assert value_in_path(cfg1, "resotocore.runtime.usage_metrics") is False
    assert value_in_path(cfg1, "resotocore.runtime.analytics_opt_out") is None
    cfg2 = migrate_core_config(dict(resotocore=dict(runtime=dict(usage_metrics=True))))
    assert value_in_path(cfg2, "resotocore.runtime.usage_metrics") is True
    assert value_in_path(cfg1, "resotocore.runtime.analytics_opt_out") is None
    cfg3 = migrate_core_config(dict(resotocore=dict(runtime=dict(analytics_opt_out=True, usage_metrics=True))))
    assert value_in_path(cfg3, "resotocore.runtime.usage_metrics") is True
    assert value_in_path(cfg1, "resotocore.runtime.analytics_opt_out") is None


def test_migrate_commands() -> None:
    # default configuration does not need migration
    assert migrate_command_config(CustomCommandsConfig().json()) is None
    # an empty configuration is migrated to the default configuration
    assert migrate_command_config(CustomCommandsConfig(commands=[]).json()) == CustomCommandsConfig().json()
    # an existing configuration is not destroyed
    example = evolve(alias_templates()[0], name="my-test-cmd")
    custom = CustomCommandsConfig(commands=[example])
    migrated_json: Json = migrate_command_config(custom.json())  # type: ignore
    assert migrated_json != custom.json()
    migrated = from_js(migrated_json.get(ResotoCoreCommandsRoot), CustomCommandsConfig)
    assert any(cmd == example for cmd in migrated.commands)
    assert len(migrated.commands) == len(alias_templates()) + 1


@fixture
def config_json() -> Json:
    return {
        "resotocore": {
            "api": {
                "web_hosts": ["1.2.3.4"],
                "web_port": 1234,
                "web_path": "/",
                "tsdb_proxy_url": "test",
                "max_request_size": 5242880,
                "host_certificate": {
                    "common_name": "test",
                    "san_dns_names": ["test.example.com"],
                    "san_ip_addresses": ["4.3.2.1"],
                    "include_loopback": False,
                },
            },
            "cli": {
                "default_graph": "foo",
                "default_section": "bla",
                "alias_templates": [
                    {
                        "info": "Test command",
                        "name": "test",
                        "parameters": [{"name": "test", "default": "test argument", "description": "easy"}],
                        "template": "do something",
                    }
                ],
            },
            "graph_update": {"abort_after_seconds": 1234, "merge_max_wait_time_seconds": 4321, "keep_history": True},
            "runtime": {
                "usage_metrics": False,
                "debug": True,
                "log_level": "WARN",
                "plantuml_server": "https://foo",
                "start_collect_on_subscriber_connect": True,
            },
            "workflows": {
                "collect_and_cleanup": {
                    "schedule": "0 0 0 0 *",
                }
            },
        }
    }<|MERGE_RESOLUTION|>--- conflicted
+++ resolved
@@ -1,12 +1,8 @@
 from copy import deepcopy
 from pathlib import Path
 from tempfile import TemporaryDirectory
-<<<<<<< HEAD
 import os
-=======
-
 from attr import evolve
->>>>>>> c2560ba2
 from pytest import fixture
 
 from resotocore import core_config
