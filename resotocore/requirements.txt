--- conflicted
+++ resolved
@@ -13,12 +13,7 @@
 aiostream==0.4.5
 tzlocal==4.2
 frozendict==2.1.3 # 2.2.0 can not be marshalled as json any longer
-<<<<<<< HEAD
-resotolib==3.1.1
-=======
-PyYAML==6.0
 resotolib==3.2.0
->>>>>>> 7c1c8fbd
 jq==1.4.0
 posthog==2.3.1
 ustache==0.1.5
