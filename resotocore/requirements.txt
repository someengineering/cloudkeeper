--- conflicted
+++ resolved
@@ -22,9 +22,5 @@
 rich==13.3.1
 Cerberus~=1.3.4
 setuptools>=65.5.3 # not directly required, pinned by Snyk to avoid a vulnerability
-<<<<<<< HEAD
 resotoui==3.2.4
-=======
-resotoui==3.2.3
-deepdiff==6.2.3
->>>>>>> 53b91732
+deepdiff==6.2.3