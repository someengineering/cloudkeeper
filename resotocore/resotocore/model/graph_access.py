--- conflicted
+++ resolved
@@ -69,10 +69,7 @@
     # Only here for completeness - currently not used.
     descendants = "descendants"
 
-<<<<<<< HEAD
-=======
     # Usage of the resource
->>>>>>> 45b1120f
     usage = "usage"
 
     # The set of all content sections
