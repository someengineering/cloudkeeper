from __future__ import annotations

import logging
import uuid
from abc import ABC
from datetime import timedelta
from enum import Enum
from typing import Optional, Any, Sequence, MutableSequence, Callable, Dict, List, Set, Tuple, NewType

from dataclasses import dataclass

from asyncio import Task

from apscheduler.triggers.cron import CronTrigger
from frozendict import frozendict
from jsons import set_deserializer, set_serializer
from transitions import Machine, State, MachineError

<<<<<<< HEAD
from resotocore.ids import TaskId
=======
from resotocore.task.model import Subscriber
>>>>>>> b009c2cc
from resotocore.message_bus import Event, Action, ActionDone, Message, ActionError
from resotocore.model.typed_model import to_json, from_js, to_js
from resotocore.types import Json
from resotocore.util import first, interleave, empty, exist, identity, utc, utc_str
from resotocore.ids import SubscriberId


log = logging.getLogger(__name__)

TaskDescriptorId = NewType("TaskDescriptorId", str)


class StepErrorBehaviour(Enum):
    """
    This enumeration defines the behaviour of steps in case of an error:
    - Continue: the response from the actor is ignored and the whole task continues.
    - Stop: the task will be stopped in case of error
    Default is: Continue
    """

    Continue = 1
    Stop = 2


class TaskSurpassBehaviour(Enum):
    """
    This enumeration defines the behaviour of a spawned task where the previous task
    of the same task description is still running.
    - Skip: the new task is not started and dropped.
    - Parallel: the new task is started and runs side by side with the already running instance.
    - Replace: the already running task is stopped and gets replaced by the new one.
    - Wait: wait for the current job to finish and then execute.
            Note: the same task description can only be enqueued once, not multiple times.
    """

    Skip = 1
    Parallel = 2
    Replace = 3
    Wait = 4


# region StepAction: what to do in one step


class StepAction(ABC):
    """
    Base class for an action that should be performed in one step.
    """

    def __eq__(self, other: Any) -> bool:
        return self.__dict__ == other.__dict__ if isinstance(other, StepAction) else False

    @staticmethod
    def from_json(json: Json, _: type = object, **__: object) -> StepAction:
        if "wait_for_message_type" in json:
            return from_js(json, WaitForEvent)
        elif "message_type" in json:
            return from_js(json, PerformAction)
        elif "command" in json:
            return from_js(json, ExecuteCommand)
        elif "event" in json:
            return from_js(json, EmitEvent)
        else:
            raise AttributeError(f"Can not deserialize {json} into StepAction!")


# All actions that need to be restarted from start when the action was interrupted
class RestartAgainStepAction(StepAction):
    pass


@dataclass(order=True, unsafe_hash=True, frozen=True)
class PerformAction(StepAction):
    # Perform an action by emitting an action message and wait for all subscribers to respond.
    message_type: str


@dataclass(order=True, unsafe_hash=True, frozen=True)
class EmitEvent(StepAction):
    # Emit this event
    event: Event


@dataclass(order=True, unsafe_hash=True, frozen=True)
class WaitForEvent(StepAction):
    # Wait for this event to arrive
    wait_for_message_type: str
    filter_data: Optional[Json] = None


@dataclass(order=True, unsafe_hash=True, frozen=True)
class ExecuteCommand(RestartAgainStepAction):
    # Execute this command in the command interpreter.
    command: str


# endregion

# region StepCommand: resulting commands that get executed. Note that one action can create multiple commands.


class TaskCommand(ABC):
    def __eq__(self, other: Any) -> bool:
        return self.__dict__ == other.__dict__ if isinstance(other, TaskCommand) else False

    @staticmethod
    def from_json(json: Json, _: type = object, **__: object) -> TaskCommand:
        if "message" in json:
            return from_js(json, SendMessage)
        elif "command" in json:
            return from_js(json, ExecuteOnCLI)
        else:
            raise AttributeError(f"Can not deserialize {json} into TaskCommand!")


@dataclass(order=True, unsafe_hash=True, frozen=True)
class SendMessage(TaskCommand):
    message: Message


@dataclass(order=True, unsafe_hash=True, frozen=True)
class ExecuteOnCLI(TaskCommand):
    command: str
    # noinspection PyUnresolvedReferences
    env: frozendict  # type: ignore


# endregion

# region Trigger: when a task should be triggered
class Trigger(ABC):
    def __eq__(self, other: object) -> bool:
        return self.__dict__ == other.__dict__ if isinstance(other, Trigger) else False

    @staticmethod
    def from_json(json: Json, _: type = object, **__: object) -> Trigger:
        if "cron_expression" in json:
            return from_js(json, TimeTrigger)
        elif "message_type" in json:
            return from_js(json, EventTrigger)
        else:
            raise AttributeError(f"Can not deserialize {json} into StepAction!")


@dataclass(order=True, unsafe_hash=True, frozen=True)
class EventTrigger(Trigger):
    message_type: str
    filter_data: Optional[Json] = None


@dataclass(order=True, unsafe_hash=True, frozen=True)
class TimeTrigger(Trigger):
    cron_expression: str

    def __post_init__(self) -> None:
        # make sure the time trigger is valid
        CronTrigger.from_crontab(self.cron_expression)


# endregion


class Step:
    """
    Immutable description of a step inside a task.
    """

    def __init__(
        self,
        name: str,
        action: StepAction,
        timeout: Optional[timedelta] = None,
        on_error: StepErrorBehaviour = StepErrorBehaviour.Continue,
    ):
        self.name = name
        self.action = action
        self.timeout = timeout if timeout else timedelta(minutes=5)
        self.on_error = on_error

    def __eq__(self, other: object) -> bool:
        return self.__dict__ == other.__dict__ if isinstance(other, Step) else False


class TaskDescription(ABC):
    def __init__(
        self,
        uid: TaskDescriptorId,
        name: str,
        steps: Sequence[Step],
        triggers: Sequence[Trigger],
        on_surpass: TaskSurpassBehaviour,
        environment: Optional[Dict[str, str]],
        mutable: bool,
    ):
        self.id = uid
        self.name = name
        self.steps = steps
        self.triggers = triggers
        self.on_surpass = on_surpass
        self.environment = environment if environment else {}
        self.mutable = mutable

    def step_by_name(self, name: str) -> Optional[Step]:
        return first(lambda x: x.name == name, self.steps)

    def __eq__(self, other: object) -> bool:
        return self.__dict__ == other.__dict__ if isinstance(other, TaskDescription) else False


class Job(TaskDescription):
    def __init__(
        self,
        uid: TaskDescriptorId,
        command: ExecuteCommand,
        timeout: timedelta,
        trigger: Optional[Trigger] = None,
        wait: Optional[Tuple[EventTrigger, timedelta]] = None,
        environment: Optional[Dict[str, str]] = None,
        mutable: bool = True,
        active: bool = True,
    ):
        steps: List[Step] = []
        if wait:
            wait_trigger, wait_timeout = wait
            action = WaitForEvent(wait_trigger.message_type, wait_trigger.filter_data)
            steps.append(Step("wait", action, wait_timeout, StepErrorBehaviour.Stop))
        steps.append(Step("execute", command, timeout, StepErrorBehaviour.Stop))
        start_trigger = [trigger] if active and trigger else []
        super().__init__(uid, uid, steps, start_trigger, TaskSurpassBehaviour.Wait, environment, mutable)
        self.command = command
        self.timeout = timeout
        self.trigger = trigger
        self.wait = wait
        self.active = active

    @staticmethod
    def to_json(o: Job, **_: object) -> Json:
        wait = {"wait_trigger": to_js(o.wait[0]), "wait_timeout": to_json(o.wait[1])} if o.wait else {}
        env = {"environment": o.environment} if o.environment else {}
        return {
            "id": o.id,
            "name": o.name,
            "command": to_js(o.command),
            "trigger": to_js(o.trigger),
            "timeout": to_json(o.timeout),
            "active": o.active,
            **env,
            **wait,
        }

    @staticmethod
    def from_json(json: Json, _: type = object, **__: object) -> Job:
        maybe_wait = (
            (from_js(json["wait_trigger"], EventTrigger), from_js(json["wait_timeout"], timedelta))
            if "wait_trigger" in json
            else None
        )
        trigger = json.get("trigger")
        return Job(
            json["id"],
            from_js(json["command"], ExecuteCommand),
            from_js(json["timeout"], timedelta),
            from_js(trigger, Trigger) if trigger is not None else None,
            maybe_wait,
            json.get("environment"),
            active=json.get("active", True),  # backward compatibility: in case the prop is missing
        )


class Workflow(TaskDescription):
    """
    Immutable description of a complete workflow.
    """

    def __init__(
        self,
        uid: TaskDescriptorId,
        name: str,
        steps: Sequence[Step],
        triggers: Sequence[Trigger],
        on_surpass: TaskSurpassBehaviour = TaskSurpassBehaviour.Skip,
        environment: Optional[Dict[str, str]] = None,
    ) -> None:
        super().__init__(uid, name, steps, triggers, on_surpass, environment, mutable=False)
        self._triggers = triggers
        self._on_surpass = on_surpass

    @staticmethod
    def to_json(o: Workflow, **_: object) -> Json:
        env = {"environment": o.environment} if o.environment else {}
        return {
            "id": o.id,
            "name": o.name,
            "steps": to_json(o.steps),
            "triggers": to_json(o.triggers),
            "on_surpass": to_js(o.on_surpass),
            **env,
        }

    @staticmethod
    def from_json(json: Json, _: type = object, **__: object) -> Workflow:
        return Workflow(
            json["id"],
            json["name"],
            from_js(json["steps"], List[Step]),
            from_js(json["triggers"], List[Trigger]),
            from_js(json["on_surpass"], TaskSurpassBehaviour),
        )


class StepState(State):  # type: ignore
    """
    Base class for all states in a task.
    There is always a related step definition inside a related task definition.
    """

    def __init__(self, step: Step, instance: RunningTask):
        super().__init__(step.name, "begin_step")
        self.step = step
        self.instance = instance
        self.timed_out = False

    def current_step_done(self) -> bool:
        """
        Override this method in deriving classes to define, when this state is done.
        :return: True when this state is done otherwise false.
        """
        return not self.timed_out

    def commands_to_execute(self) -> Sequence[TaskCommand]:
        """
        Override this method in deriving classes to define actions when this state is entered.
        :return: all commands to execute when this state is entered.
        """
        return []

    # noinspection PyUnusedLocal
    def handle_command_results(self, results: Dict[TaskCommand, Any]) -> None:
        """
        Override this method in deriving classes to define behaviour based on command results.
        :param results: the results of emitted task commands.
        :return: the list of new task commands.
        """

    def timeout(self) -> timedelta:
        """
        Define the timeout of this step.
        Defaults to the configured step timeout, but can be overridden in subsequent classes.
        :return: the timeout of this step.
        """
        return self.step.timeout

    def handle_event(self, event: Event) -> bool:
        """
        Return true if the internal state of the fsm has changed by this event.
        Note: all events received by the system are provided to this state.
              The state has to decide if this event is meaningful or not.
        """
        return False

    def check_timeout(self) -> bool:
        """
        Return true if the internal state of the fsm has changed by this event.
        This method is called periodically by the cleaner task.
        """
        if (self.instance.step_started_at + self.timeout()) < utc():
            self.timed_out = True
            return True
        return False

    @staticmethod
    def from_step(step: Step, instance: RunningTask) -> StepState:
        """
        Create the related state based on the given step and task description.
        """
        if isinstance(step.action, PerformAction):
            return PerformActionState(step.action, step, instance)
        elif isinstance(step.action, EmitEvent):
            return EmitEventState(step.action, step, instance)
        elif isinstance(step.action, WaitForEvent):
            return WaitForEventState(step.action, step, instance)
        elif isinstance(step.action, ExecuteCommand):
            return ExecuteCommandState(step.action, step, instance)
        else:
            raise AttributeError(f"No mapping for {type(step.action).__name__}")

    def step_started(self) -> None:
        """
        This method is called when the fsm enters this state.
        Override in subsequent classes, if action is required in such a scenario.
        """

    # noinspection PyMethodMayBeStatic
    def export_state(self) -> Json:
        """
        This method is called when the state of the task needs to be persisted.
        Since each state in the FSM can have it's own schema, we export a generic json blob here,
        that has to be interpreted during import_state.
        :return: json representation of this state. empty by default.
        """
        return {}

    def import_state(self, js: Json) -> None:
        """
        This method is called when the execution of this task has been interrupted by a restart.
        The last known state is persisted to some durable storage and imported in the startup phase.

        :param js: the same json that was exported with export_state()
        """


class PerformActionState(StepState):
    """
    This state emits an action when started and then waits for all actors to respond with a done message.
    State is done, when all subscribers with expected answer send a done message.
    """

    def __init__(self, perform: PerformAction, step: Step, instance: RunningTask):
        super().__init__(step, instance)
        self.perform = perform
        self.wait_for: List[Subscriber] = self.instance.subscribers_by_event().get(perform.message_type, [])

    def current_step_done(self) -> bool:
        """
        This state is done, when we received an ack or an error from every subscriber.
        The step behavior defines how to deal in case of an error.
        """
        msg_type = self.perform.message_type
        in_step: Set[SubscriberId] = {
            x.subscriber_id
            for x in self.instance.received_messages
            if isinstance(x, (ActionDone, ActionError)) and x.step_name == self.step.name
        }
        subscriber = self.wait_for
        missing = {x.id for x in subscriber if x[msg_type].wait_for_completion} - in_step
        return self.timed_out or (not self.instance.is_error and empty(missing))

    def timeout(self) -> timedelta:
        """
        The timeout is extended to the longest timeout of all subscribers falling back to the step timeout.
        """
        msg_type = self.perform.message_type
        max_timeout = self.step.timeout
        for subscriber in self.instance.subscribers_by_event().get(msg_type, []):
            subscription = subscriber.subscriptions[msg_type]
            to = subscription.timeout
            # only extend the timeout, when the subscriber is blocking and has a longer timeout
            max_timeout = max_timeout if not subscription.wait_for_completion or max_timeout > to else to
        return max_timeout

    def commands_to_execute(self) -> Sequence[TaskCommand]:
        """
        When the state is entered, emit the action message and inform all actors.
        """
        return [SendMessage(Action(self.perform.message_type, self.instance.id, self.step.name))]

    def step_started(self) -> None:
        # refresh the list of subscribers when the step has started
        self.wait_for = self.instance.subscribers_by_event().get(self.perform.message_type, [])

    def export_state(self) -> Json:
        return {"wait_for": [a.id for a in self.wait_for]}

    def import_state(self, js: Json) -> None:
        existing = {s.id: s for s in self.instance.subscribers_by_event().get(self.perform.message_type, [])}
        wait_for = js.get("wait_for", [])
        # filter all existing subscriber from the list of subscribers to wait_for
        self.wait_for = list(filter(identity, (existing.get(sid) for sid in wait_for)))  # type: ignore


class WaitForEventState(StepState):
    def __init__(self, perform: WaitForEvent, step: Step, instance: RunningTask):
        super().__init__(step, instance)
        self.perform = perform

    def current_step_done(self) -> bool:
        """
        This step is done, when the event it is waiting for has arrived.
        """
        return self.timed_out or exist(
            lambda x: isinstance(x, Event) and x.message_type == self.perform.wait_for_message_type,
            self.instance.received_messages,
        )

    def handle_event(self, event: Event) -> bool:
        """
        Check if the provided event is the one this step is waiting for.
        The event has to have the same message_type and the provided filter has to apply.
        """

        def filter_applies() -> bool:
            comp = self.perform.filter_data
            if comp:
                return {key: event.data.get(key) for key in comp} == comp
            else:
                return True

        if event.message_type == self.perform.wait_for_message_type and filter_applies():
            self.instance.received_messages.append(event)
            return True
        return False


class ExecuteCommandState(StepState):
    def __init__(self, execute: ExecuteCommand, step: Step, instance: RunningTask):
        super().__init__(step, instance)
        self.execute = execute
        self.execution_done = False

    def commands_to_execute(self) -> Sequence[TaskCommand]:
        # override now: always use the time when the task has been triggered
        env = frozendict({"now": utc_str(self.instance.task_started_at)})
        return [ExecuteOnCLI(self.execute.command, env)]

    def handle_command_results(self, results: Dict[TaskCommand, Any]) -> None:
        found = first(lambda r: isinstance(r, ExecuteOnCLI) and r.command == self.execute.command, results.keys())
        if found:
            result = results[found]
            if isinstance(result, Exception):
                log.warning(f"Command {self.execute.command} failed with error: {result}")
            else:
                log.info(f"Result of command {self.execute.command} is {result}")
            self.execution_done = True

    def current_step_done(self) -> bool:
        return self.execution_done


class EmitEventState(StepState):
    def __init__(self, emit: EmitEvent, step: Step, instance: RunningTask):
        super().__init__(step, instance)
        self.emit = emit

    def commands_to_execute(self) -> Sequence[TaskCommand]:
        return [SendMessage(self.emit.event)]


class StartState(StepState):
    def __init__(self, instance: RunningTask):
        self.event = Event("task_start")
        super().__init__(Step("task_start", EmitEvent(self.event)), instance)

    def commands_to_execute(self) -> Sequence[TaskCommand]:
        return [SendMessage(self.event)]


class EndState(StepState):
    """
    This state marks the end of the task.
    """

    def __init__(self, instance: RunningTask):
        self.event = Event("task_end")
        super().__init__(Step("task_end", EmitEvent(self.event)), instance)

    def is_error(self) -> bool:
        return self.instance.is_error

    def current_step_done(self) -> bool:
        return False

    def commands_to_execute(self) -> Sequence[TaskCommand]:
        return [SendMessage(self.event)]


class RunningTask:
    @staticmethod
    def empty(
        descriptor: TaskDescription, subscriber_by_event: Callable[[], Dict[str, List[Subscriber]]]
    ) -> Tuple[RunningTask, Sequence[TaskCommand]]:
        assert len(descriptor.steps) > 0, "TaskDescription needs at least one step!"
        uid = TaskId(str(uuid.uuid1()))
        task = RunningTask(uid, descriptor, subscriber_by_event)
        messages = [SendMessage(Event("task_started", data={"task": descriptor.name})), *task.move_to_next_state()]
        return task, messages

    def __init__(
        self, uid: TaskId, descriptor: TaskDescription, subscribers_by_event: Callable[[], Dict[str, List[Subscriber]]]
    ):
        self.id = uid
        self.is_error = False
        self.descriptor = descriptor
        self.received_messages: MutableSequence[Message] = []
        self.subscribers_by_event = subscribers_by_event
        self.task_started_at = utc()
        self.step_started_at = self.task_started_at
        self.update_task: Optional[Task[None]] = None
        self.descriptor_alive = True

        steps = [StepState.from_step(step, self) for step in descriptor.steps]
        start = StartState(self)
        end = EndState(self)
        states: List[StepState] = [start, *steps, end]
        self.machine = Machine(self, states, start, auto_transitions=False, queued=True)

        for current_state, next_state in interleave(states):
            self.machine.add_transition(
                "_next_state", current_state.name, next_state.name, [current_state.current_step_done]
            )
            self.machine.add_transition("_to_err", current_state.name, end.name, [end.is_error])

    def move_to_next_state(self) -> Sequence[TaskCommand]:
        def next_state() -> bool:
            try:
                # this method is defined dynamically by transitions
                last_state = self.current_state
                result: bool = self._next_state()  # type: ignore # pylint: disable=no-member
                # safe guard: if state transition does not change the state
                if result and self.current_state is last_state:
                    return False
                return result
            except MachineError:
                return False

        resulting_commands: List[TaskCommand] = []
        while next_state():
            resulting_commands.extend(self.current_state.commands_to_execute())
        return resulting_commands

    @property
    def current_state(self) -> StepState:
        return self.machine.get_state(self.state)  # type: ignore # pylint: disable=no-member

    @property
    def current_step(self) -> Step:
        return self.current_state.step

    @property
    def is_active(self) -> bool:
        return not isinstance(self.current_state, EndState)

    def handle_event(self, event: Event) -> Tuple[bool, Sequence[TaskCommand]]:
        if self.current_state.handle_event(event):
            return True, self.move_to_next_state()
        else:
            return False, []

    def handle_done(self, done: ActionDone) -> Sequence[TaskCommand]:
        self.received_messages.append(done)
        return self.move_to_next_state()

    def handle_error(self, error: ActionError) -> Sequence[TaskCommand]:
        """
        An action could not be performed - the subscriber returned an error.
        Such a message only makes sense in a PerformAction step.
        Whether or not this event leads to a state change is decided by the current state.
        Whether or not this leads to the end of this task is decided by the current step error behaviour.
        """
        if not isinstance(self.current_step.action, PerformAction):
            log.info(
                f"Received action error {error} but the current step is "
                f"{type(self.current_step.action).__name__}. Ignore."
            )
            return []
        elif self.is_active and self.current_step.on_error == StepErrorBehaviour.Continue:
            self.received_messages.append(error)
            return self.move_to_next_state()
        else:
            log.info(
                f"Task: {error.task_id}: Subscriber {error.subscriber_id} could not handle action: "
                f"{error.message_type} because: {error.error}. Stop this task."
            )
            self.end()
            return []

    def handle_command_results(self, results: Dict[TaskCommand, Any]) -> Sequence[TaskCommand]:
        self.current_state.handle_command_results(results)
        return self.move_to_next_state()

    def end(self) -> None:
        """
        If this method is called, the task is marked as failed and moves to the end state.
        Use this method to abort a task.
        """
        if not isinstance(self.current_state, EndState):
            self.is_error = True
            self._to_err()  # type: ignore # pylint: disable=no-member

    def ack_for(self, message_type: str, subscriber: Subscriber) -> Optional[Message]:
        """
        Return the ack received ack for the given message_type of the given subscriber or None.
        """

        def relevant_ack(message: Message) -> bool:
            return (
                isinstance(message, (ActionDone, ActionError))
                and message.message_type == message_type
                and message.subscriber_id == subscriber.id
            )

        return first(relevant_ack, self.received_messages)

    def pending_action_for(self, subscriber: Subscriber) -> Optional[Action]:
        """
        In case this task is waiting for an action result from the given subscriber,
        the relevant action is returned.
        """
        state = self.current_state
        if isinstance(state, PerformActionState):
            message_type = state.perform.message_type
            subscriptions = state.wait_for
            if subscriber in subscriptions and self.ack_for(message_type, subscriber) is None:
                return Action(message_type, self.id, state.step.name)
        return None

    def begin_step(self) -> None:
        log.info(f"Task {self.id}: begin step is: {self.current_step.name}")
        # update the step started time, whenever a new state is entered
        self.step_started_at = utc()
        self.current_state.step_started()


set_deserializer(StepAction.from_json, StepAction, high_prio=False)
set_deserializer(Trigger.from_json, Trigger, high_prio=False)
set_deserializer(TaskCommand.from_json, TaskCommand, high_prio=False)
set_deserializer(Job.from_json, Job)
set_serializer(Job.to_json, Job)
set_deserializer(Workflow.from_json, Workflow)
set_serializer(Workflow.to_json, Workflow)<|MERGE_RESOLUTION|>--- conflicted
+++ resolved
@@ -16,11 +16,8 @@
 from jsons import set_deserializer, set_serializer
 from transitions import Machine, State, MachineError
 
-<<<<<<< HEAD
 from resotocore.ids import TaskId
-=======
 from resotocore.task.model import Subscriber
->>>>>>> b009c2cc
 from resotocore.message_bus import Event, Action, ActionDone, Message, ActionError
 from resotocore.model.typed_model import to_json, from_js, to_js
 from resotocore.types import Json
