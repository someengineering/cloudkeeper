--- conflicted
+++ resolved
@@ -13,7 +13,6 @@
     workflow_dispatch:
 
 jobs:
-<<<<<<< HEAD
     build:
         name: Build Docker Images
         runs-on: ubuntu-latest
@@ -37,15 +36,7 @@
                 id: buildx
                 uses: docker/setup-buildx-action@v1
 
-            -   name: Cache Docker layers
-                uses: actions/cache@v2.1.4
-                with:
-                    path: /tmp/.buildx-cache
-                    key: ${{ runner.os }}-buildx-${{ github.sha }}
-                    restore-keys: |
-                        ${{ runner.os }}-buildx-
-
-            -   name: Log in to GitHub Container Registry
+            -      name: Log in to GitHub Container Registry
                 if: github.event_name != 'pull_request'
                 uses: docker/login-action@v1
                 with:
@@ -65,49 +56,6 @@
                         TESTS=false
                     tags: ${{ steps.meta.outputs.tags }}
                     labels: ${{ steps.meta.outputs.labels }}
-                    cache-from: type=local,src=/tmp/.buildx-cache
-                    cache-to: type=local,dest=/tmp/.buildx-cache-new,mode=max
+                    cache-from: type=gha
+                    cache-to: type=gha,mode=max
 
-            - # Temporary fix
-                # https://github.com/docker/build-push-action/issues/252
-                # https://github.com/moby/buildkit/issues/1896
-                name: Move cache
-                run: |
-                    rm -rf /tmp/.buildx-cache
-                    mv /tmp/.buildx-cache-new /tmp/.buildx-cache
-=======
-  build:
-    name: Build Docker Images
-    runs-on: ubuntu-latest
-    steps:
-      - name: Check out repository
-        uses: actions/checkout@v2
-
-      - name: Set up Docker Buildx
-        id: buildx
-        uses: docker/setup-buildx-action@v1
-
-      - name: Log in to GitHub Container Registry
-        if: github.event_name != 'pull_request'
-        uses: docker/login-action@v1
-        with:
-          registry: ghcr.io
-          username: ${{ github.actor }}
-          password: ${{ secrets.GITHUB_TOKEN }}
-
-      - name: Build and push Docker image
-        uses: docker/build-push-action@v2
-        with:
-          context: .
-          file: ./Dockerfile
-          platforms: linux/amd64
-          push: ${{ github.event_name != 'pull_request' }}
-          build-args: |
-            SOURCE_COMMIT=${{ github.sha }}
-            TESTS=false
-          tags: |
-            ghcr.io/someengineering/cloudkeeper:latest
-            ghcr.io/someengineering/cloudkeeper:${{ github.sha }}
-          cache-from: type=gha
-          cache-to: type=gha,mode=max
->>>>>>> 1fc518b0
