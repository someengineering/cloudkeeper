#!/bin/bash
# Bootstraps runit config
set -euo pipefail

# Include defaults
<<<<<<< HEAD
. /usr/local/etc/fix/defaults
. /usr/local/etc/fix/common
=======
. /usr/local/etc/fixinventory/defaults
. /usr/local/etc/fixinventory/common
>>>>>>> 8e306a10
. /usr/local/fix-venv-python3/bin/activate


main() {
    apply_permissions
    configure_timezone
    setup_etc_hosts || true
    setup_dnsmasq
    exec runuser -u fix -g fix -- "$@"
}


# Apply user id and group id
apply_permissions() {
<<<<<<< HEAD
    info "Setting uid:gid of fix to $PUID:$PGID"
    groupmod -g "${PGID}" -o fix
    #usermod -u "${PUID}" -o -g fix fix
    sed -i -E "s/^(fix:x):[0-9]+:[0-9]+:(.*)/\\1:$PUID:$PGID:\\2/" /etc/passwd

    chown fix:fix /home/fix
    chown -R fix:fix /var/run/fix
=======
    info "Setting uid:gid of fixinventory to $PUID:$PGID"
    groupmod -g "${PGID}" -o fixinventory
    #usermod -u "${PUID}" -o -g fixinventory fixinventory
    sed -i -E "s/^(fixinventory:x):[0-9]+:[0-9]+:(.*)/\\1:$PUID:$PGID:\\2/" /etc/passwd

    chown fixinventory:fixinventory /home/fix
    chown -R fixinventory:fixinventory /var/run/fixinventory
>>>>>>> 8e306a10
}


# Configure timezone
configure_timezone() {
    export TZ
    if [ ! -f "/usr/share/zoneinfo/$TZ" ]; then
        warn "Unknown timezone $TZ - defaulting to Etc/UTC"
        TZ="Etc/UTC"
    fi
    ln -snf "/usr/share/zoneinfo/$TZ" /etc/localtime
    echo "$TZ" > /etc/timezone
    info "Setting timezone $TZ"
}


# Enable/disable IP protocols in /etc/hosts
setup_etc_hosts() {
    local temp_hosts
    temp_hosts="$(mktemp)"
    cat /etc/hosts > "$temp_hosts"

    if ipv4_enabled; then
        sed -i -E "s/^#(127\.0\.0\.1.*)/\1/" "$temp_hosts"
    else
        sed -i -E "s/^(127\.0\.0\.1.*)/#\1/" "$temp_hosts"
    fi

    if ipv6_enabled; then
        sed -i -E "s/^#(::1.*)/\1/" "$temp_hosts"
    else
        sed -i -E "s/^(::1.*)/#\1/" "$temp_hosts"
    fi

    # /etc/hosts is singularly mounted into the container.
    # sed -i is not really working in-place but instead
    # creates a temp file and then moves it. So would fail
    # on /etc/hosts. Instead of atomically moving
    # we cat the temp file into the destination.
    cat "$temp_hosts" > /etc/hosts
    rm -f "$temp_hosts"
}


# Setup dnsmasq DNS caching daemon
setup_dnsmasq() {
    if [ "${USE_DNS_CACHE-}" = true ]; then
        cp /etc/resolv.conf /etc/resolv.dnsmasq
        if [ "${LOG_DNS_QUERIES-}" = true ]; then
<<<<<<< HEAD
            echo "log-queries=extra" >> /etc/dnsmasq.d/fix.conf
=======
            echo "log-queries=extra" >> /etc/dnsmasq.d/fixinventory.conf
>>>>>>> 8e306a10
        fi
        dnsmasq
        echo "nameserver 127.0.0.1" > /etc/resolv.conf
    fi
}


main "$@"<|MERGE_RESOLUTION|>--- conflicted
+++ resolved
@@ -3,13 +3,8 @@
 set -euo pipefail
 
 # Include defaults
-<<<<<<< HEAD
-. /usr/local/etc/fix/defaults
-. /usr/local/etc/fix/common
-=======
 . /usr/local/etc/fixinventory/defaults
 . /usr/local/etc/fixinventory/common
->>>>>>> 8e306a10
 . /usr/local/fix-venv-python3/bin/activate
 
 
@@ -24,15 +19,6 @@
 
 # Apply user id and group id
 apply_permissions() {
-<<<<<<< HEAD
-    info "Setting uid:gid of fix to $PUID:$PGID"
-    groupmod -g "${PGID}" -o fix
-    #usermod -u "${PUID}" -o -g fix fix
-    sed -i -E "s/^(fix:x):[0-9]+:[0-9]+:(.*)/\\1:$PUID:$PGID:\\2/" /etc/passwd
-
-    chown fix:fix /home/fix
-    chown -R fix:fix /var/run/fix
-=======
     info "Setting uid:gid of fixinventory to $PUID:$PGID"
     groupmod -g "${PGID}" -o fixinventory
     #usermod -u "${PUID}" -o -g fixinventory fixinventory
@@ -40,7 +26,6 @@
 
     chown fixinventory:fixinventory /home/fix
     chown -R fixinventory:fixinventory /var/run/fixinventory
->>>>>>> 8e306a10
 }
 
 
@@ -90,11 +75,7 @@
     if [ "${USE_DNS_CACHE-}" = true ]; then
         cp /etc/resolv.conf /etc/resolv.dnsmasq
         if [ "${LOG_DNS_QUERIES-}" = true ]; then
-<<<<<<< HEAD
-            echo "log-queries=extra" >> /etc/dnsmasq.d/fix.conf
-=======
             echo "log-queries=extra" >> /etc/dnsmasq.d/fixinventory.conf
->>>>>>> 8e306a10
         fi
         dnsmasq
         echo "nameserver 127.0.0.1" > /etc/resolv.conf
