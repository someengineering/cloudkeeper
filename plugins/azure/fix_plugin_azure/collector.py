--- conflicted
+++ resolved
@@ -52,11 +52,7 @@
 
 
 subscription_resources: List[Type[MicrosoftResource]] = (
-<<<<<<< HEAD
-    base_resources + authorization_resources + compute_resources + network_resources + aks_resources + storage_resources
-=======
-    base_resources + compute_resources + network_resources + aks_resources + security_resources + storage_resources
->>>>>>> 012138f0
+    base_resources + authorization_resources + compute_resources + network_resources + aks_resources + security_resources + storage_resources
 )
 all_resources = subscription_resources + graph_resources  # defines all resource kinds. used in model check
 
