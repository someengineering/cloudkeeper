--- conflicted
+++ resolved
@@ -35,12 +35,8 @@
     AzureNetworkUsage,
     resources as network_resources,
 )
-<<<<<<< HEAD
-from fix_plugin_azure.resource.mysql import AzureMysqlCapability, AzureMysqlServerType, resources as mysql_resources
+from fix_plugin_azure.resource.mysql import AzureMysqlServerType, resources as mysql_resources
 from fix_plugin_azure.resource.keyvault import resources as keyvault_resources
-=======
-from fix_plugin_azure.resource.mysql import AzureMysqlServerType, resources as mysql_resources
->>>>>>> 3410e814
 from fix_plugin_azure.resource.sql_server import resources as sql_resources
 from fix_plugin_azure.resource.postgresql import (
     AzurePostgresqlServerType,
@@ -73,12 +69,9 @@
     + storage_resources
     + sql_resources
     + mysql_resources
-<<<<<<< HEAD
+    + postgresql_resources
     + monitor_resources
     + keyvault_resources
-=======
-    + postgresql_resources
->>>>>>> 3410e814
 )
 all_resources = subscription_resources + graph_resources  # defines all resource kinds. used in model check
 
