import os
import json
from queue import Queue
from typing import List, Type

from fix_plugin_azure.resource.microsoft_graph import MicrosoftGraphOrganization

from conftest import connect_resources

from fix_plugin_azure.azure_client import MicrosoftClient
from fix_plugin_azure.collector import AzureSubscriptionCollector, MicrosoftGraphOrganizationCollector
from fix_plugin_azure.config import AzureCredentials, AzureConfig
from fix_plugin_azure.resource.base import MicrosoftResource, AzureSubscription, GraphBuilder
from fix_plugin_azure.resource.compute import (
    AzureDiskTypePricing,
    AzureVirtualMachine,
    AzureVirtualMachineSize,
    AzureDisk,
    AzureDiskType,
)
from fixlib.baseresources import Cloud
from fixlib.core.actions import CoreFeedback
from fixlib.graph import Graph


def collector_with_graph(
    graph: Graph,
    credentials: AzureCredentials,
) -> AzureSubscriptionCollector:
    collector = AzureSubscriptionCollector(
        config=AzureConfig(),
        cloud=Cloud(id="azure"),
        account=AzureSubscription(id="test", subscription_id="test"),
        credentials=credentials,
        core_feedback=CoreFeedback("test", "test", "test", Queue()),
    )
    collector.graph = graph
    return collector


def test_collect(
    config: AzureConfig,
    azure_subscription: AzureSubscription,
    credentials: AzureCredentials,
    core_feedback: CoreFeedback,
    azure_client: MicrosoftClient,
) -> None:
    subscription_collector = AzureSubscriptionCollector(
        config, Cloud(id="azure"), azure_subscription, credentials, core_feedback
    )
    subscription_collector.collect()
<<<<<<< HEAD
    assert len(subscription_collector.graph.nodes) == 480
    assert len(subscription_collector.graph.edges) == 744
=======
    assert len(subscription_collector.graph.nodes) == 463
    assert len(subscription_collector.graph.edges) == 701
>>>>>>> 4b9b7184

    graph_collector = MicrosoftGraphOrganizationCollector(
        config, Cloud(id="azure"), MicrosoftGraphOrganization(id="test", name="test"), credentials, core_feedback
    )
    graph_collector.collect()

    assert len(graph_collector.graph.nodes) == 14
    assert len(graph_collector.graph.edges) == 13


def test_filter(credentials: AzureCredentials, builder: GraphBuilder) -> None:
    with open(os.path.dirname(__file__) + "/files/compute/vmSizes.json") as f:
        AzureVirtualMachineSize.collect(raw=json.load(f)["value"], builder=builder)
    with open(os.path.dirname(__file__) + "/files/compute/virtualMachines.json") as f:
        AzureVirtualMachine.collect(raw=json.load(f)["value"], builder=builder)
    with open(os.path.dirname(__file__) + "/files/compute/calculator.json") as f:
        AzureDiskTypePricing.collect(raw=json.load(f), builder=builder)

    collector = collector_with_graph(builder.graph, credentials)

    num_all_virtual_machine_types = list(collector.graph.search("kind", "azure_virtual_machine_size"))

    collector.remove_unused()

    assert len(list(collector.graph.search("kind", "azure_virtual_machine_size"))) < len(num_all_virtual_machine_types)

    pricing_info = list(collector.graph.search("kind", "azure_disk_type_pricing"))

    assert len(pricing_info) > 0

    collector.after_collect()
    assert len(list(collector.graph.search("kind", "azure_disk_type_pricing"))) < len(pricing_info)


def test_collect_cost(credentials: AzureCredentials, builder: GraphBuilder) -> None:
    with open(os.path.dirname(__file__) + "/files/compute/vmSizes.json") as f:
        AzureVirtualMachineSize.collect(raw=json.load(f)["value"], builder=builder)
    with open(os.path.dirname(__file__) + "/files/compute/virtualMachines.json") as f:
        AzureVirtualMachine.collect(raw=json.load(f)["value"], builder=builder)
    with open(os.path.dirname(__file__) + "/files/compute/prices.json") as f:
        AzureDiskType.collect(raw=json.load(f)["Items"], builder=builder)
    with open(os.path.dirname(__file__) + "/files/compute/disks.json") as f:
        AzureDisk.collect(raw=json.load(f)["value"], builder=builder)

    collector = collector_with_graph(builder.graph, credentials)

    resource_types: List[Type[MicrosoftResource]] = [
        AzureVirtualMachine,
        AzureDisk,
    ]
    connect_resources(builder, resource_types)

    for node, data in list(collector.graph.nodes(data=True)):
        if isinstance(node, AzureVirtualMachineSize):
            node.after_collect(builder, data.get("source", {}))

    assert list(collector.graph.search("kind", "azure_virtual_machine_size"))[12].ondemand_cost == 13.14  # type: ignore[attr-defined]
    assert list(collector.graph.search("kind", "azure_disk_type"))[2].ondemand_cost == 0.3640833333333333  # type: ignore[attr-defined]<|MERGE_RESOLUTION|>--- conflicted
+++ resolved
@@ -49,13 +49,8 @@
         config, Cloud(id="azure"), azure_subscription, credentials, core_feedback
     )
     subscription_collector.collect()
-<<<<<<< HEAD
-    assert len(subscription_collector.graph.nodes) == 480
-    assert len(subscription_collector.graph.edges) == 744
-=======
-    assert len(subscription_collector.graph.nodes) == 463
-    assert len(subscription_collector.graph.edges) == 701
->>>>>>> 4b9b7184
+    assert len(subscription_collector.graph.nodes) == 474
+    assert len(subscription_collector.graph.edges) == 754
 
     graph_collector = MicrosoftGraphOrganizationCollector(
         config, Cloud(id="azure"), MicrosoftGraphOrganization(id="test", name="test"), credentials, core_feedback
