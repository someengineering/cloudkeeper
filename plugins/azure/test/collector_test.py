--- conflicted
+++ resolved
@@ -49,13 +49,8 @@
         config, Cloud(id="azure"), azure_subscription, credentials, core_feedback
     )
     subscription_collector.collect()
-<<<<<<< HEAD
-    assert len(subscription_collector.graph.nodes) == 324
-    assert len(subscription_collector.graph.edges) == 473
-=======
-    assert len(subscription_collector.graph.nodes) == 372
-    assert len(subscription_collector.graph.edges) == 558
->>>>>>> c710cf6e
+    assert len(subscription_collector.graph.nodes) == 374
+    assert len(subscription_collector.graph.edges) == 560
 
     graph_collector = MicrosoftGraphOrganizationCollector(
         config, Cloud(id="azure"), MicrosoftGraphOrganization(id="test", name="test"), credentials, core_feedback
