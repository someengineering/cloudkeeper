from datetime import datetime
from typing import ClassVar, Dict, Optional, Type, List, Any

from attrs import define, field

from resoto_plugin_aws.resource.base import AwsResource, GraphBuilder, AwsApiSpec
from resoto_plugin_aws.utils import TagsToDict

from resotolib.baseresources import (  # noqa: F401
    BaseCertificate,
    BasePolicy,
    BaseGroup,
    BaseAccount,
    BaseAccessKey,
    BaseUser,
)
from resotolib.json import from_json
from resotolib.json_bender import Bender, S, Bend, AsDate, Sort, bend, ForallBend
from resotolib.types import Json


@define(eq=False, slots=False)
class AwsIamPolicyDetail:
    kind: ClassVar[str] = "aws_iam_policy_detail"
    mapping: ClassVar[Dict[str, Bender]] = {"policy_name": S("PolicyName"), "policy_document": S("PolicyDocument")}
    policy_name: Optional[str] = field(default=None)
    policy_document: Optional[str] = field(default=None)


@define(eq=False, slots=False)
class AwsIamAttachedPermissionsBoundary:
    kind: ClassVar[str] = "aws_iam_attached_permissions_boundary"
    mapping: ClassVar[Dict[str, Bender]] = {
        "permissions_boundary_type": S("PermissionsBoundaryType"),
        "permissions_boundary_arn": S("PermissionsBoundaryArn"),
    }
    permissions_boundary_type: Optional[str] = field(default=None)
    permissions_boundary_arn: Optional[str] = field(default=None)


@define(eq=False, slots=False)
class AwsIamRoleLastUsed:
    kind: ClassVar[str] = "aws_iam_role_last_used"
    mapping: ClassVar[Dict[str, Bender]] = {"last_used_date": S("LastUsedDate"), "region": S("Region")}
    last_used_date: Optional[datetime] = field(default=None)
    region: Optional[str] = field(default=None)


@define(eq=False, slots=False)
class AwsIamRole(AwsResource):
    # Note: this resource is collected via AwsIamUser.collect.
    kind: ClassVar[str] = "aws_iam_role"
    mapping: ClassVar[Dict[str, Bender]] = {
        "id": S("RoleId"),
        "tags": S("Tags", default=[]) >> TagsToDict(),
        "name": S("RoleName"),
        "ctime": S("CreateDate"),
        "atime": (S("RoleLastUsed") >> Sort(S("LastUsedDate") >> AsDate()))[-1]["LastUsedDate"],
        "path": S("Path"),
        "arn": S("Arn"),
        "role_assume_role_policy_document": S("AssumeRolePolicyDocument"),
        "description": S("Description"),
        "role_max_session_duration": S("MaxSessionDuration"),
        "role_permissions_boundary": S("PermissionsBoundary") >> Bend(AwsIamAttachedPermissionsBoundary.mapping),
        "role_last_used": S("RoleLastUsed") >> Bend(AwsIamRoleLastUsed.mapping),
        "role_policies": S("RolePolicyList", default=[]) >> ForallBend(AwsIamPolicyDetail.mapping),
    }
    path: Optional[str] = field(default=None)
    description: Optional[str] = field(default=None)
    role_assume_role_policy_document: Optional[Any] = field(default=None)
    role_max_session_duration: Optional[int] = field(default=None)
    role_permissions_boundary: Optional[AwsIamAttachedPermissionsBoundary] = field(default=None)
    role_last_used: Optional[AwsIamRoleLastUsed] = field(default=None)
    role_policies: List[AwsIamPolicyDetail] = field(factory=list)

    def connect_in_graph(self, builder: GraphBuilder, source: Json) -> None:
        # connect to instance profiles for this role
        for profile in bend(S("InstanceProfileList", default=[]), source):
            builder.dependant_node(self, arn=profile["Arn"])
        # connect to attached policies for this role
        for profile in bend(S("AttachedManagedPolicies", default=[]), source):
            builder.dependant_node(self, arn=profile["PolicyArn"])


@define(eq=False, slots=False)
class AwsIamServerCertificate(AwsResource, BaseCertificate):
    kind: ClassVar[str] = "aws_iam_server_certificate"
    api_spec: ClassVar[AwsApiSpec] = AwsApiSpec("iam", "list-server-certificates", "ServerCertificateMetadataList")
    mapping: ClassVar[Dict[str, Bender]] = {
        "id": S("ServerCertificateId"),
        "arn": S("Arn"),
        "tags": S("Tags", default=[]) >> TagsToDict(),
        "name": S("ServerCertificateName"),
        "ctime": S("UploadDate"),
        "path": S("Path"),
        "expires": S("Expiration"),
    }
    path: Optional[str] = field(default=None)


@define(eq=False, slots=False)
class AwsIamPolicy(AwsResource, BasePolicy):
    # Note: this resource is collected via AwsIamUser.collect.
    kind: ClassVar[str] = "aws_iam_policy"
    mapping: ClassVar[Dict[str, Bender]] = {
        "id": S("PolicyId"),
        "tags": S("Tags", default=[]) >> TagsToDict(),
        "name": S("PolicyName"),
        "ctime": S("CreateDate"),
        "mtime": S("UpdateDate"),
        "arn": S("Arn"),
        "path": S("Path"),
        "policy_default_version_id": S("DefaultVersionId"),
        "policy_attachment_count": S("AttachmentCount"),
        "policy_permissions_boundary_usage_count": S("PermissionsBoundaryUsageCount"),
        "policy_is_attachable": S("IsAttachable"),
        "policy_description": S("Description"),
    }
    path: Optional[str] = field(default=None)
    policy_default_version_id: Optional[str] = field(default=None)
    policy_attachment_count: Optional[int] = field(default=None)
    policy_permissions_boundary_usage_count: Optional[int] = field(default=None)
    policy_is_attachable: Optional[bool] = field(default=None)
    policy_description: Optional[str] = field(default=None)


@define(eq=False, slots=False)
class AwsIamGroup(AwsResource, BaseGroup):
    # Note: this resource is collected via AwsIamUser.collect.
    kind: ClassVar[str] = "aws_iam_group"
    mapping: ClassVar[Dict[str, Bender]] = {
        "id": S("GroupId"),
        "tags": S("Tags", default=[]) >> TagsToDict(),
        "name": S("GroupName"),
        "ctime": S("CreateDate"),
        "path": S("Path"),
        "arn": S("Arn"),
        "group_policies": S("GroupPolicyList", default=[]) >> ForallBend(AwsIamPolicyDetail.mapping),
    }
    path: Optional[str] = field(default=None)
    group_policies: List[AwsIamPolicyDetail] = field(factory=list)

    def connect_in_graph(self, builder: GraphBuilder, source: Json) -> None:
        for policy in bend(S("AttachedManagedPolicies", default=[]), source):
            builder.dependant_node(self, clazz=AwsIamPolicy, arn=policy.get("PolicyArn"))


@define(eq=False, slots=False)
class AwsIamAccessKeyLastUsed:
    kind: ClassVar[str] = "aws_iam_access_key_last_used"
    mapping: ClassVar[Dict[str, Bender]] = {
        "last_used_date": S("LastUsedDate"),
        "service_name": S("ServiceName"),
        "region": S("Region"),
    }
    last_used_date: Optional[datetime] = field(default=None)
    service_name: Optional[str] = field(default=None)
    region: Optional[str] = field(default=None)

    @staticmethod
    def from_api(js: Json) -> "AwsIamAccessKeyLastUsed":
        mapped = bend(AwsIamAccessKeyLastUsed.mapping, js)
        return from_json(mapped, AwsIamAccessKeyLastUsed)


@define(eq=False, slots=False)
class AwsIamAccessKey(AwsResource, BaseAccessKey):
<<<<<<< HEAD
    # Note: this resource is collected via AwsIamUser.collect.
    kind: ClassVar[str] = "aws_iam_access_key_metadata"
=======
    kind: ClassVar[str] = "aws_iam_access_key"
>>>>>>> 0df34325
    mapping: ClassVar[Dict[str, Bender]] = {
        "id": S("AccessKeyId"),
        "tags": S("Tags", default=[]) >> TagsToDict(),
        "name": S("UserName"),
        "ctime": S("CreateDate"),
        "access_key_status": S("Status"),
    }
    access_key_last_used: Optional[AwsIamAccessKeyLastUsed] = field(default=None)


@define(eq=False, slots=False)
class AwsIamUser(AwsResource, BaseUser):
    kind: ClassVar[str] = "aws_iam_user"
    api_spec: ClassVar[AwsApiSpec] = AwsApiSpec("iam", "get-account-authorization-details")
    mapping: ClassVar[Dict[str, Bender]] = {
        "id": S("UserId"),
        "tags": S("Tags", default=[]) >> TagsToDict(),
        "name": S("UserName"),
        "ctime": S("CreateDate"),
        "atime": S("PasswordLastUsed"),
        "path": S("Path"),
        "arn": S("Arn"),
        "user_policies": S("UserPolicyList", default=[]) >> ForallBend(AwsIamPolicyDetail.mapping),
        "user_permissions_boundary": S("PermissionsBoundary") >> Bend(AwsIamAttachedPermissionsBoundary.mapping),
    }
    path: Optional[str] = field(default=None)
    user_policies: List[AwsIamPolicyDetail] = field(factory=list)
    user_permissions_boundary: Optional[AwsIamAttachedPermissionsBoundary] = field(default=None)

    @classmethod
    def collect(cls: Type[AwsResource], json_list: List[Json], builder: GraphBuilder) -> None:
        for json in json_list:
            for js in json.get("GroupDetailList", []):
                builder.add_node(AwsIamGroup.from_api(js), js)

            for js in json.get("RoleDetailList", []):
                builder.add_node(AwsIamRole.from_api(js), js)

            for js in json.get("Policies", []):
                builder.add_node(AwsIamPolicy.from_api(js), js)

            for js in json.get("UserDetailList", []):
                user = AwsIamUser.from_api(js)
                builder.add_node(user, js)
                # add all iam access keys for this user
                for ak in builder.client.list("iam", "list-access-keys", "AccessKeyMetadata", UserName=user.name):
                    key = AwsIamAccessKey.from_api(ak)
                    # get last used date for this key
                    if lu := builder.client.get(
                        "iam", "get-access-key-last-used", "AccessKeyLastUsed", AccessKeyId=key.id
                    ):
                        key.access_key_last_used = AwsIamAccessKeyLastUsed.from_api(lu)
                        key.atime = key.access_key_last_used.last_used_date if key.access_key_last_used else None
                    builder.add_node(key, ak)
                    builder.dependant_node(user, node=key)

    def connect_in_graph(self, builder: GraphBuilder, source: Json) -> None:
        for p in bend(S("AttachedManagedPolicies", default=[]), source):
            builder.dependant_node(self, clazz=AwsIamPolicy, arn=p.get("PolicyArn"))

        for g in bend(S("GroupList", default=[]), source):
            builder.dependant_node(self, clazz=AwsIamGroup, arn=g.get("Arn"))


resources: List[Type[AwsResource]] = [AwsIamServerCertificate, AwsIamPolicy, AwsIamGroup, AwsIamRole, AwsIamUser]<|MERGE_RESOLUTION|>--- conflicted
+++ resolved
@@ -165,12 +165,8 @@
 
 @define(eq=False, slots=False)
 class AwsIamAccessKey(AwsResource, BaseAccessKey):
-<<<<<<< HEAD
-    # Note: this resource is collected via AwsIamUser.collect.
-    kind: ClassVar[str] = "aws_iam_access_key_metadata"
-=======
+    # Note: this resource is collected via AwsIamUser.collect.
     kind: ClassVar[str] = "aws_iam_access_key"
->>>>>>> 0df34325
     mapping: ClassVar[Dict[str, Bender]] = {
         "id": S("AccessKeyId"),
         "tags": S("Tags", default=[]) >> TagsToDict(),
