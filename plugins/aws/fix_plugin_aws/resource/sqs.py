<<<<<<< HEAD
from datetime import datetime
from typing import ClassVar, Dict, List, Optional, Tuple, Type, Any
=======
from datetime import datetime, timezone
from typing import ClassVar, Dict, List, Optional, Type, Any
>>>>>>> bce4ffcb


from attrs import define, field

from fix_plugin_aws.aws_client import AwsClient
from fix_plugin_aws.resource.base import AwsApiSpec, AwsResource, GraphBuilder
from fix_plugin_aws.resource.cloudwatch import AwsCloudwatchQuery, normalizer_factory
from fix_plugin_aws.resource.kms import AwsKmsKey
from fixlib.baseresources import (
    BaseQueue,
    HasResourcePolicy,
    MetricName,
    ModelReference,
    PolicySource,
    PolicySourceKind,
)
from fixlib.graph import Graph
from fixlib.json_bender import F, Bender, S, AsInt, AsBool, Bend, ParseJson, Sorted
from fixlib.types import Json
from fixlib.utils import utc_str

service_name = "sqs"


@define(eq=False, slots=False)
class AwsSqsRedrivePolicy:
    kind: ClassVar[str] = "aws_sqs_redrive_policy"
    kind_display: ClassVar[str] = "AWS SQS Redrive Policy"
    kind_description: ClassVar[str] = (
        "The AWS SQS Redrive Policy enables you to configure dead-letter queues for"
        " your Amazon Simple Queue Service (SQS) queues. Dead-letter queues are used"
        " to store messages that cannot be processed successfully by the main queue."
    )
    mapping: ClassVar[Dict[str, Bender]] = {
        "dead_letter_target_arn": S("deadLetterTargetArn"),
        "max_receive_count": S("maxReceiveCount"),
    }
    dead_letter_target_arn: Optional[str] = None
    max_receive_count: Optional[int] = None


@define(eq=False, slots=False)
class AwsSqsQueue(AwsResource, BaseQueue, HasResourcePolicy):
    kind: ClassVar[str] = "aws_sqs_queue"
    _kind_display: ClassVar[str] = "AWS SQS Queue"
    _kind_description: ClassVar[str] = "AWS SQS Queue is a managed message queuing service that facilitates communication between distributed system components. It stores messages from producers and delivers them to consumers, ensuring reliable data transfer. SQS supports multiple messaging patterns, including point-to-point and publish-subscribe, and handles message retention, delivery, and deletion. It integrates with other AWS services for building decoupled applications."  # fmt: skip
    _docs_url: ClassVar[str] = "https://docs.aws.amazon.com/AWSSimpleQueueService/latest/SQSDeveloperGuide/welcome.html"
    _kind_service: ClassVar[Optional[str]] = service_name
    _metadata: ClassVar[Dict[str, Any]] = {"icon": "queue", "group": "compute"}
    _aws_metadata: ClassVar[Dict[str, Any]] = {"provider_link_tpl": "https://{region_id}.console.aws.amazon.com/sqs/v3/home?region={region}#/queues/{QueueUrl}", "arn_tpl": "arn:{partition}:sqs:{region}:{account}:{id}"}  # fmt: skip
    api_spec: ClassVar[AwsApiSpec] = AwsApiSpec(service_name, "list-queues", "QueueUrls")
    _reference_kinds: ClassVar[ModelReference] = {
        "successors": {"default": ["aws_kms_key"]},
        "predecessors": {"delete": ["aws_kms_key"]},
    }
    mapping: ClassVar[Dict[str, Bender]] = {
        "id": S("QueueName"),
        "name": S("QueueName"),
        "ctime": S("CreatedTimestamp") >> AsInt() >> F(lambda x: utc_str(datetime.fromtimestamp(x, timezone.utc))),
        "mtime": S("LastModifiedTimestamp") >> AsInt() >> F(lambda x: utc_str(datetime.fromtimestamp(x, timezone.utc))),
        "arn": S("QueueArn"),
        "sqs_queue_url": S("QueueUrl"),
        "sqs_approximate_number_of_messages": S("ApproximateNumberOfMessages") >> AsInt(),
        "sqs_approximate_number_of_messages_not_visible": S("ApproximateNumberOfMessagesNotVisible") >> AsInt(),
        "sqs_approximate_number_of_messages_delayed": S("ApproximateNumberOfMessagesDelayed") >> AsInt(),
        "sqs_policy": S("Policy") >> ParseJson() >> Sorted(sort_list=True),
        "sqs_redrive_policy": S("RedrivePolicy") >> ParseJson() >> Bend(AwsSqsRedrivePolicy.mapping),
        "sqs_fifo_queue": S("FifoQueue") >> AsBool(),
        "sqs_content_based_deduplication": S("ContentBasedDeduplication") >> AsBool(),
        "sqs_kms_master_key_id": S("KmsMasterKeyId"),
        "sqs_kms_data_key_reuse_period_seconds": S("KmsDataKeyReusePeriodSeconds") >> AsInt(),
        "sqs_deduplication_scope": S("DeduplicationScope"),
        "sqs_fifo_throughput_limit": S("FifoThroughputLimit"),
        "sqs_redrive_allow_policy": S("RedriveAllowPolicy") >> ParseJson() >> S("redrivePermission"),
        "sqs_visibility_timeout": S("VisibilityTimeout") >> AsInt(),
        "sqs_maximum_message_size": S("MaximumMessageSize") >> AsInt(),
        "sqs_message_retention_period": S("MessageRetentionPeriod") >> AsInt(),
        "sqs_delay_seconds": S("DelaySeconds") >> AsInt(),
        "sqs_receive_message_wait_time_seconds": S("ReceiveMessageWaitTimeSeconds") >> AsInt(),
        "sqs_managed_sse_enabled": S("SqsManagedSseEnabled") >> AsBool(),
    }
    sqs_queue_url: Optional[str] = field(default=None)
    sqs_approximate_number_of_messages: Optional[int] = field(default=None, metadata=dict(ignore_history=True))
    sqs_approximate_number_of_messages_not_visible: Optional[int] = field(
        default=None, metadata=dict(ignore_history=True)
    )
    sqs_approximate_number_of_messages_delayed: Optional[int] = field(default=None, metadata=dict(ignore_history=True))
    sqs_policy: Optional[Json] = field(default=None)
    sqs_redrive_policy: Optional[AwsSqsRedrivePolicy] = field(default=None)
    sqs_fifo_queue: Optional[bool] = field(default=None)
    sqs_content_based_deduplication: Optional[bool] = field(default=None)
    sqs_kms_master_key_id: Optional[str] = field(default=None)
    sqs_kms_data_key_reuse_period_seconds: Optional[int] = field(default=None)
    sqs_deduplication_scope: Optional[str] = field(default=None)
    sqs_fifo_throughput_limit: Optional[str] = field(default=None)
    sqs_redrive_allow_policy: Optional[str] = field(default=None)
    sqs_visibility_timeout: Optional[int] = field(default=None)
    sqs_maximum_message_size: Optional[int] = field(default=None)
    sqs_message_retention_period: Optional[int] = field(default=None)
    sqs_delay_seconds: Optional[int] = field(default=None)
    sqs_receive_message_wait_time_seconds: Optional[int] = field(default=None)
    sqs_managed_sse_enabled: Optional[bool] = field(default=None)

    def resource_policy(self, builder: Any) -> List[Tuple[PolicySource, Dict[str, Any]]]:
        if not self.sqs_policy:
            return []

        return [(PolicySource(PolicySourceKind.resource, self.arn or ""), self.sqs_policy)]

    @classmethod
    def called_collect_apis(cls) -> List[AwsApiSpec]:
        return [
            cls.api_spec,
            AwsApiSpec(service_name, "get-queue-attributes"),
            AwsApiSpec(service_name, "list-queue-tags"),
        ]

    @classmethod
    def collect(cls: Type[AwsResource], json: List[Json], builder: GraphBuilder) -> None:
        def add_instance(queue_url: str) -> None:
            queue_attributes = builder.client.get(
                service_name, "get-queue-attributes", "Attributes", QueueUrl=queue_url, AttributeNames=["All"]
            )
            if queue_attributes is not None:
                queue_attributes["QueueUrl"] = queue_url
                queue_attributes["QueueName"] = queue_url.rsplit("/", 1)[-1]
                if instance := cls.from_api(queue_attributes, builder):
                    builder.add_node(instance, queue_attributes)
                    builder.submit_work(service_name, add_tags, instance)

        def add_tags(queue: AwsSqsQueue) -> None:
            tags = builder.client.get(service_name, "list-queue-tags", result_name="Tags", QueueUrl=queue.sqs_queue_url)
            if tags:
                queue.tags = tags

        for queue_url in json:
            if isinstance(queue_url, str):
                builder.submit_work(service_name, add_instance, queue_url)

    def collect_usage_metrics(self, builder: GraphBuilder) -> List[AwsCloudwatchQuery]:
        # Filter out metrics with the 'aws-controltower' dimension value
        if "aws-controltower" in self.safe_name:
            return []
        queries: List[AwsCloudwatchQuery] = []
        delta = builder.metrics_delta

        queries.extend(
            [
                AwsCloudwatchQuery.create(
                    query_name="ApproximateAgeOfOldestMessage",
                    namespace="AWS/SQS",
                    period=delta,
                    ref_id=self.id,
                    metric_name=MetricName.ApproximateAgeOfOldestMessage,
                    normalization=normalizer_factory.seconds,
                    stat=stat,
                    unit="Seconds",
                    QueueName=self.safe_name,
                )
                for stat in ["Minimum", "Average", "Maximum"]
            ]
        )
        queries.extend(
            [
                AwsCloudwatchQuery.create(
                    query_name=name,
                    namespace="AWS/SQS",
                    period=delta,
                    ref_id=self.id,
                    metric_name=metric_name,
                    normalization=normalizer_factory.count,
                    stat=stat,
                    unit="Count",
                    QueueName=self.safe_name,
                )
                for stat in ["Minimum", "Average", "Maximum"]
                for name, metric_name in [
                    ("ApproximateNumberOfMessagesDelayed", MetricName.ApproximateNumberOfMessagesDelayed),
                    ("ApproximateNumberOfMessagesNotVisible", MetricName.ApproximateNumberOfMessagesNotVisible),
                    ("ApproximateNumberOfMessagesVisible", MetricName.ApproximateNumberOfMessagesVisible),
                    ("NumberOfMessagesReceived", MetricName.NumberOfMessagesReceived),
                    ("NumberOfMessagesSent", MetricName.NumberOfMessagesSent),
                ]
            ]
        )
        return queries

    def connect_in_graph(self, builder: GraphBuilder, source: Json) -> None:
        if self.sqs_kms_master_key_id:
            builder.dependant_node(
                self,
                clazz=AwsKmsKey,
                id=self.sqs_kms_master_key_id,
            )

    def update_resource_tag(self, client: AwsClient, key: str, value: str) -> bool:
        client.call(
            aws_service=service_name,
            action="tag-queue",
            result_name=None,
            QueueUrl=self.sqs_queue_url,
            Tags={key: value},
        )
        return True

    def delete_resource_tag(self, client: AwsClient, key: str) -> bool:
        client.call(
            aws_service=service_name, action="untag-queue", result_name=None, QueueUrl=self.sqs_queue_url, TagKeys=[key]
        )
        return True

    def delete_resource(self, client: AwsClient, graph: Graph) -> bool:
        client.call(aws_service=service_name, action="delete-queue", result_name=None, QueueUrl=self.sqs_queue_url)
        return True

    @classmethod
    def called_mutator_apis(cls) -> List[AwsApiSpec]:
        return [
            AwsApiSpec(service_name, "tag-queue"),
            AwsApiSpec(service_name, "untag-queue"),
            AwsApiSpec(service_name, "delete-queue"),
        ]


resources: List[Type[AwsResource]] = [AwsSqsQueue]<|MERGE_RESOLUTION|>--- conflicted
+++ resolved
@@ -1,10 +1,5 @@
-<<<<<<< HEAD
-from datetime import datetime
+from datetime import datetime, timezone
 from typing import ClassVar, Dict, List, Optional, Tuple, Type, Any
-=======
-from datetime import datetime, timezone
-from typing import ClassVar, Dict, List, Optional, Type, Any
->>>>>>> bce4ffcb
 
 
 from attrs import define, field
