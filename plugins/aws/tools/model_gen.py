import re
from typing import List, Set, Optional, Tuple, Union, Dict

import boto3
from attrs import define
from botocore.model import ServiceModel, StringShape, ListShape, Shape, StructureShape, MapShape


@define
class AwsProperty:
    name: str
    from_name: Union[str, List[str]]
    type: str
    description: str
    is_array: bool = False
    is_complex: bool = False
    field_default: Optional[str] = None
    extractor: Optional[str] = None

    def assignment(self) -> str:
        default = self.field_default or ("factory=list" if self.is_array else "default=None")
        return f"field({default})"

    def type_string(self) -> str:
        if self.is_array:
            return f"List[{self.type}]"
        else:
            return f"Optional[{self.type}]"

    def mapping(self) -> str:
        # in case an extractor is defined explicitly
        if self.extractor:
            return f'"{self.name}": {self.extractor}'
        from_p = self.from_name if isinstance(self.from_name, list) else [self.from_name]
        from_p_path = ",".join(f'"{p}"' for p in from_p)
        base = f'"{self.name}": S({from_p_path}'
        if self.is_array and self.is_complex:
            base += f", default=[]) >> ForallBend({self.type}.mapping)"
        elif self.is_array:
            base += ", default=[])"
        elif self.is_complex:
            base += f") >> Bend({self.type}.mapping)"
        else:
            base += ")"

        return base


@define
class AwsModel:
    name: str
    props: List[AwsProperty]
    aggregate_root: bool
    base_class: Optional[str] = None
    api_info: Optional[Tuple[str, str, str]] = None

    def to_class(self) -> str:
        bc = ", " + self.base_class if self.base_class else ""
        base = f"(AwsResource{bc}):" if self.aggregate_root else ":"
        kind = f'    kind: ClassVar[str] = "aws_{to_snake(self.name[3:])}"'
        if self.api_info:
            srv, act, res = self.api_info
            api = f'    api_spec: ClassVar[AwsApiSpec] = AwsApiSpec("{srv}", "{act}", "{res}")\n'
        else:
            api = ""
        base_mapping = {
            "id": 'S("id")',
            "tags": 'S("Tags", default=[]) >> ToDict()',
            "name": 'S("Tags", default=[]) >> TagsValue("Name")',
            "ctime": "K(None)",
            "mtime": "K(None)",
            "atime": "K(None)",
        }
        mapping = "    mapping: ClassVar[Dict[str, Bender]] = {\n"
        if self.aggregate_root:
            mapping += ",\n".join(f'        "{k}": {v}' for k, v in base_mapping.items())
            mapping += ",\n"
        mapping += ",\n".join(f"        {p.mapping()}" for p in self.props)
        mapping += "\n    }"
        props = "\n".join(f"    {p.name}: {p.type_string()} = {p.assignment()}" for p in self.props)
        return f"@define(eq=False, slots=False)\nclass {self.name}{base}\n{kind}\n{api}{mapping}\n{props}\n"


@define
class AwsResotoModel:
    api_action: str  # action to perform on the client
    result_property: str  # this property holds the resulting list
    result_shape: str  # the shape of the result according to the service specification
    prefix: Optional[str] = None  # prefix for the resources
    prop_prefix: Optional[str] = None  # prefix for the attributes
    name: Optional[str] = None  # name of the clazz - uses the shape name by default
    base: Optional[str] = None  # the base class to use, BaseResource otherwise


def to_snake(name: str) -> str:
    name = re.sub("(.)([A-Z][a-z]+)", r"\1_\2", name)
    name = re.sub("__([A-Z])", r"_\1", name)
    name = re.sub("([a-z0-9])([A-Z])", r"\1_\2", name)
    return name.lower()


simple_type_map = {
    "Long": "int",
    "Float": "float",
    "Double": "float",
    "Integer": "int",
    "Boolean": "bool",
    "String": "str",
    "DateTime": "datetime",
    "Timestamp": "datetime",
    "TagsMap": "Dict[str, str]",
    "MillisecondDateTime": "datetime",
}
simple_type_map |= {k.lower(): v for k, v in simple_type_map.items()}

ignore_props = {"Tags", "tags"}


def service_model(name: str) -> ServiceModel:
    return boto3.client(name, region_name="us-east-1")._service_model


def clazz_model(
    model: ServiceModel,
    shape: Shape,
    visited: Set[str],
    prefix: Optional[str] = None,
    prop_prefix: Optional[str] = None,
    clazz_name: Optional[str] = None,
    base_class: Optional[str] = None,
    aggregate_root: bool = False,
    api_info: Optional[Tuple[str, str, str]] = None,
) -> List[AwsModel]:
    def type_name(s: Shape) -> str:
        spl = simple_shape(s)
        return spl if spl else f"Aws{prefix}{s.name}"

    def simple_shape(s: Shape) -> Optional[str]:
        if isinstance(s, StringShape):
            return "str"
        elif simple := simple_type_map.get(s.name):
            return simple
        elif simple := simple_type_map.get(s.type_name):
            return simple
        else:
            return None

    def complex_simple_shape(s: Shape) -> Optional[Tuple[str, str]]:
        # in case this shape is complex, but has only property of simple type, return that type
        if isinstance(s, StructureShape) and len(s.members) == 1:
            p_name, p_shape = next(iter(s.members.items()))
            p_simple = simple_shape(p_shape)
            return (p_name, p_simple) if p_simple else None
        else:
            return None

    if type_name(shape) in visited:
        return []
    visited.add(type_name(shape))
    result: List[AwsModel] = []
    props = []
    prefix = prefix or ""
    prop_prefix = prop_prefix or ""
    if isinstance(shape, StructureShape):
        for name, prop_shape in shape.members.items():
            prop = to_snake(name)
            if prop in ignore_props:
                continue
            if simple := simple_shape(prop_shape):
                props.append(AwsProperty(prop_prefix + prop, name, simple, prop_shape.documentation))
            elif isinstance(prop_shape, ListShape):
                inner = prop_shape.member
                if simple := simple_shape(inner):
                    props.append(AwsProperty(prop_prefix + prop, name, simple, prop_shape.documentation, is_array=True))
                elif simple_path := complex_simple_shape(inner):
                    prop_name, prop_type = simple_path
                    props.append(
                        AwsProperty(
                            prop_prefix + prop,
                            [name, prop_name],
                            prop_type,
                            prop_shape.documentation,
                            is_array=True,
                            extractor=f'S("{name}", default=[]) >> ForallBend(S("{prop_name}"))',
                        )
                    )

                else:
                    result.extend(clazz_model(model, inner, visited, prefix))
                    props.append(
                        AwsProperty(
                            prop_prefix + prop,
                            name,
                            type_name(inner),
                            prop_shape.documentation,
                            is_array=True,
                            is_complex=True,
                        )
                    )
            elif isinstance(prop_shape, MapShape):
                key_type = simple_shape(prop_shape.key)
                assert key_type, f"Key type must be a simple type: {prop_shape.key.name}"
                value_type = type_name(prop_shape.value)
                result.extend(clazz_model(model, prop_shape.value, visited, prefix))
                props.append(
                    AwsProperty(prop_prefix + prop, name, f"Dict[{key_type}, {value_type}]", prop_shape.documentation)
                )

            elif isinstance(prop_shape, StructureShape):
                if maybe_simple := complex_simple_shape(prop_shape):
                    s_prop_name, s_prop_type = maybe_simple
                    props.append(
                        AwsProperty(prop_prefix + prop, [name, s_prop_name], s_prop_type, prop_shape.documentation)
                    )
                else:
                    result.extend(clazz_model(model, prop_shape, visited, prefix))
                    props.append(
                        AwsProperty(
                            prop_prefix + prop, name, type_name(prop_shape), prop_shape.documentation, is_complex=True
                        )
                    )
            else:
                raise NotImplementedError(f"Unsupported shape: {prop_shape}")

        clazz_name = clazz_name if clazz_name else type_name(shape)
        result.append(AwsModel(clazz_name, props, aggregate_root, base_class, api_info))
    return result


def all_models() -> List[AwsModel]:
    visited: Set[str] = set()
    result: List[AwsModel] = []
    for name, endpoint in models.items():
        sm = service_model(name)
        for ep in endpoint:
            shape = sm.shape_for(ep.result_shape)
            result.extend(
                clazz_model(
                    sm,
                    shape,
                    visited,
                    aggregate_root=True,
                    clazz_name=ep.name,
                    base_class=ep.base,
                    prop_prefix=ep.prop_prefix,
                    prefix=ep.prefix,
                    api_info=(name, ep.api_action, ep.result_property),
                )
            )

    return result


models: Dict[str, List[AwsResotoModel]] = {
    "accessanalyzer": [
        # AwsResotoModel("list-analyzers", "analyzers", "AnalyzerSummary", prefix="AccessAnalyzer"),
    ],
    "acm": [
        # AwsResotoModel("list-certificates", "CertificateSummaryList", "CertificateSummary", prefix="ACM"),
    ],
    "acm-pca": [
        # AwsResotoModel(
        #     "list-certificate-authorities", "CertificateAuthorities", "CertificateAuthority", prefix="ACMPCA"
        # ),
    ],
    "alexaforbusiness": [],  # TODO: implement
    "amp": [
        # AwsResotoModel("list-workspaces", "workspaces", "WorkspaceSummary", prefix="Amp"),
    ],
    "amplify": [
        # AwsResotoModel("list-apps", "apps", "App", prefix="Amplify"),
    ],
    "apigateway": [
        # AwsResotoModel("get-vpc-links", "items", "VpcLink", prefix="ApiGateway"),
        # AwsResotoModel("get-sdk-types", "items", "SdkType", prefix="ApiGateway"),
        # AwsResotoModel("get-rest-apis", "items", "RestApi", prefix="ApiGateway"),
        # AwsResotoModel("get-domain-names", "items", "DomainName", prefix="ApiGateway"),
        # AwsResotoModel("get-client-certificates", "items", "ClientCertificate", prefix="ApiGateway"),
    ],
    "apigatewayv2": [
        # AwsResotoModel("get-domain-names", "Items", "DomainName", prefix="ApiGatewayV2"),
        # AwsResotoModel("get-apis", "Items", "Api", prefix="ApiGatewayV2"),
    ],
    "appconfig": [
        # AwsResotoModel("list-applications", "Items", "Application", prefix="AppConfig"),
    ],
    "appflow": [
        # AwsResotoModel("list-flows", "flows", "FlowDefinition", prefix="Appflow"),
        # AwsResotoModel("list-connectors", "connectors", "ConnectorDetail", prefix="Appflow"),
    ],
    "appintegrations": [
        # AwsResotoModel(
        #     "list-data-integrations", "DataIntegrations", "DataIntegrationSummary", prefix="AppIntegrations"
        # ),
        # AwsResotoModel("list-event-integrations", "EventIntegrations", "EventIntegration", prefix="AppIntegrations"),
    ],
    "application-insights": [
        # AwsResotoModel("list-applications", "ApplicationInfoList", "ApplicationInfo", prefix="ApplicationInsights"),
        # AwsResotoModel("list-problems", "ProblemList", "Problem", prefix="ApplicationInsights"),
    ],
    "applicationcostprofiler": [
        # AwsResotoModel(
        #     "list-report-definitions", "reportDefinitions", "ReportDefinition", prefix="ApplicationCostProfiler"
        # ),
    ],
    "appmesh": [
        # AwsResotoModel("list-meshes", "meshes", "MeshRef", prefix="AppMesh"),
    ],
    "apprunner": [
        # AwsResotoModel("list-services", "ServiceSummaryList", "ServiceSummary", prefix="AppRunner"),
        # AwsResotoModel("list-vpc-connectors", "VpcConnectors", "VpcConnector", prefix="AppRunner"),
        # AwsResotoModel("list-connections", "ConnectionSummaryList", "ConnectionSummary", prefix="AppRunner"),
        # AwsResotoModel(
        #     "list-auto-scaling-configurations",
        #     "AutoScalingConfigurationSummaryList",
        #     "AutoScalingConfigurationSummary",
        #     prefix="AppRunner",
        # ),
        # AwsResotoModel(
        #     "list-observability-configurations ",
        #     "ObservabilityConfigurationSummaryList",
        #     "ObservabilityConfigurationSummary",
        #     prefix="AppRunner",
        # ),
    ],
    "appstream": [
        # AwsResotoModel("describe-fleets", "Fleets", "Fleet", prefix="AppStream"),
        # AwsResotoModel("describe-stacks", "Stacks", "Stack", prefix="AppStream"),
        # AwsResotoModel("describe-images", "Images", "Image", prefix="AppStream"),
    ],
    "appsync": [
        # AwsResotoModel("list-graphql-apis", "graphqlApis", "GraphqlApi", prefix="AppSync"),
        # AwsResotoModel("list-domain-names", "domainNameConfigs", "DomainNameConfig", prefix="AppSync"),
    ],
    "athena": [
        # AwsResotoModel("list-data-catalogs", "DataCatalogsSummary", "DataCatalogSummary", prefix="Athena"),
    ],
    "autoscaling": [
        # AwsResotoModel(
        #     "describe-auto-scaling-groups",
        #     "AutoScalingGroupName",
        #     "AutoScalingGroup",
        #     prefix="AutoScaling",
        #     prop_prefix="autoscaling_",
        # ),
    ],
    "cloudformation": [
        # AwsResotoModel("describe-stacks", "Stacks", "Stack", prefix="CloudFormation", prop_prefix="stack_"),
<<<<<<< HEAD
        # AwsResotoModel(
        #     "list-stack-sets", "Summaries", "StackSetSummary", prefix="CloudFormation", prop_prefix="stack_set_"
        # ),
=======
        AwsResotoModel(
            "list-stack-sets", "Summaries", "StackSetSummary", prefix="CloudFormation", prop_prefix="stack_set_"
        ),
>>>>>>> a8e3addf
    ],
    "ec2": [
        # AwsResotoModel(
        #     "describe-instances",
        #     "Reservations",
        #     "Instance",
        #     base="BaseInstance",
        #     prefix="Ec2",
        #     prop_prefix="instance_",
        # ),
        # AwsResotoModel("describe-key-pairs", "KeyPairs", "KeyPairInfo", prefix="Ec2"),
        # AwsResotoModel("describe-volumes", "Volumes", "Volume", base="BaseVolume", prefix="Ec2"),
        # AwsResotoModel("describe_addresses", "Addresses", "Address", prefix="Ec2"),
        # AwsResotoModel(
        #     "describe-instance-types",
        #     "InstanceTypes",
        #     "InstanceTypeInfo",
        #     prefix="Ec2",
        #     prop_prefix="reservation_",
        # ),
        # AwsResotoModel(
        #     "describe_reserved_instances",
        #     "ReservedInstances",
        #     "ReservedInstances",
        #     prefix="Ec2",
        #     prop_prefix="reservation_",
        # ),
        # AwsResotoModel("describe-network-acls", "NetworkAcls", "NetworkAcl", prefix="Ec2"),
    ],
    "route53": [
        # AwsResotoModel("list_hosted_zones", "HostedZones", "HostedZone", prefix="Route53", prop_prefix="zone_"),
        # AwsResotoModel(
        #     "list_resource_record_sets",
        #     "ResourceRecordSets",
        #     "ResourceRecordSet",
        #     prefix="Route53",
        #     prop_prefix="record_",
        # ),
    ],
    "iam": [
        # AwsResotoModel(
        #     "list-server-certificates",
        #     "ServerCertificateMetadataList",
        #     "ServerCertificateMetadata",
        #     prefix="Iam",
        #     prop_prefix="server_certificate_",
        # ),
        # AwsResotoModel(
        #     "get-account-authorization-details",
        #     "GetAccountAuthorizationDetailsResult",
        #     "GetAccountAuthorizationDetailsResponse",
        #     prefix="Iam",
        #     prop_prefix="policy_",
        # ),
        # AwsResotoModel(
        #     "get-account-authorization-details",
        #     "GetAccountAuthorizationDetailsResult",
        #     "GetAccountAuthorizationDetailsResponse",
        #     prefix="Iam",
        #     prop_prefix="policy_",
        # ),
        # AwsResotoModel(
        #     "list-policies",
        #     "Policies",
        #     "Policy",
        #     prefix="Iam",
        #     prop_prefix="policy_",
        # ),
        # AwsResotoModel(
        #     "list-groups",
        #     "Groups",
        #     "Group",
        #     prefix="Iam",
        #     prop_prefix="group_",
        # ),
        # AwsResotoModel(
        #     "list-roles",
        #     "Roles",
        #     "Role",
        #     prefix="Iam",
        #     prop_prefix="role_",
        # ),
        # AwsResotoModel(
        #     "list-users",
        #     "Users",
        #     "User",
        #     prefix="Iam",
        #     prop_prefix="user_",
        # ),
        # AwsResotoModel(
        #     "list-access-keys",
        #     "AccessKeyMetadata",
        #     "AccessKeyMetadata",
        #     prefix="Iam",
        #     prop_prefix="access_key_",
        # ),
        # AwsResotoModel(
        #     "list-access-keys-last-user",
        #     "AccessKeyLastUsed",
        #     "AccessKeyLastUsed",
        #     prefix="Iam",
        #     prop_prefix="access_key_",
        # ),
    ],
    "elbv2": [
        # AwsResotoModel(
        #     "describe-load-balancers",
        #     "DescribeLoadBalancersResult",
        #     "LoadBalancer",
        #     prefix="Alb",
        #     prop_prefix="alb_",
        # ),
        # AwsResotoModel(
        #     "describe-target-groups",
        #     "TargetGroups",
        #     "TargetGroup",
        #     prefix="Alb",
        #     prop_prefix="alb_",
        # ),
        # AwsResotoModel(
        #     "describe-target-health",
        #     "TargetHealthDescriptions",
        #     "TargetHealthDescription",
        #     prefix="Alb",
        # ),
        # AwsResotoModel(
        #     "describe-listeners",
        #     "DescribeListenersResult",
        #     "Listener",
        #     prefix="Alb",
        # ),
    ],
<<<<<<< HEAD
    "eks": [
        # AwsResotoModel("list-clusters", "clusters", "Cluster", prefix="Eks", prop_prefix="cluster_"),
        # AwsResotoModel("list-nodegroups", "nodegroup", "Nodegroup", prefix="Eks", prop_prefix="group_"),
    ],
    "s3": [
        # AwsResotoModel("list-buckets", "Buckets", "Bucket", prefix="S3", prop_prefix="s3_")
=======
    "s3": [
        # AwsResotoModel(
        #     "list-buckets", "Buckets", "Bucket", prefix="S3", prop_prefix="s3_"
        # )
    ],
    "cloudwatch": [
        AwsResotoModel(
            "describe-alarms",
            "Alarms",
            "MetricAlarm",
            prefix="Cloudwatch",
            prop_prefix="cloudwatch_",
        )
>>>>>>> a8e3addf
    ],
}


if __name__ == "__main__":
    for model in all_models():
        print(model.to_class())<|MERGE_RESOLUTION|>--- conflicted
+++ resolved
@@ -346,15 +346,9 @@
     ],
     "cloudformation": [
         # AwsResotoModel("describe-stacks", "Stacks", "Stack", prefix="CloudFormation", prop_prefix="stack_"),
-<<<<<<< HEAD
         # AwsResotoModel(
         #     "list-stack-sets", "Summaries", "StackSetSummary", prefix="CloudFormation", prop_prefix="stack_set_"
         # ),
-=======
-        AwsResotoModel(
-            "list-stack-sets", "Summaries", "StackSetSummary", prefix="CloudFormation", prop_prefix="stack_set_"
-        ),
->>>>>>> a8e3addf
     ],
     "ec2": [
         # AwsResotoModel(
@@ -487,17 +481,12 @@
         #     prefix="Alb",
         # ),
     ],
-<<<<<<< HEAD
     "eks": [
         # AwsResotoModel("list-clusters", "clusters", "Cluster", prefix="Eks", prop_prefix="cluster_"),
         # AwsResotoModel("list-nodegroups", "nodegroup", "Nodegroup", prefix="Eks", prop_prefix="group_"),
     ],
     "s3": [
-        # AwsResotoModel("list-buckets", "Buckets", "Bucket", prefix="S3", prop_prefix="s3_")
-=======
-    "s3": [
-        # AwsResotoModel(
-        #     "list-buckets", "Buckets", "Bucket", prefix="S3", prop_prefix="s3_"
+        # AwsResotoModel(#     "list-buckets", "Buckets", "Bucket", prefix="S3", prop_prefix="s3_"
         # )
     ],
     "cloudwatch": [
@@ -508,7 +497,6 @@
             prefix="Cloudwatch",
             prop_prefix="cloudwatch_",
         )
->>>>>>> a8e3addf
     ],
 }
 
