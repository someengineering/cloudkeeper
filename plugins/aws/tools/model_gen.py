--- conflicted
+++ resolved
@@ -560,16 +560,15 @@
         #     prop_prefix="cloudwatch_"
         # )
     ],
-<<<<<<< HEAD
     "pricing": [
         # AwsResotoModel("get-products", "PriceList", "PriceListItemJSON", prefix="Price", prop_prefix="price_")
     ],
     "service-quotas": [
         # AwsResotoModel("list-service-quotas", "Quotas", "ServiceQuota", prefix="Quota", prop_prefix="quota_")
     ],
-=======
-    "rds": [AwsResotoModel("describe-db-instances", "Instances", "DBInstance", prefix="Rds", prop_prefix="rds_")],
->>>>>>> 41ecec4a
+    "rds": [
+        # AwsResotoModel("describe-db-instances", "Instances", "DBInstance", prefix="Rds", prop_prefix="rds_")
+    ],
 }
 
 
