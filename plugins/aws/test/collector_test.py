import json
import logging
import threading
from typing import Type

from _pytest.logging import LogCaptureFixture
from botocore.exceptions import ClientError
from networkx import DiGraph, is_directed_acyclic_graph

from resoto_plugin_aws.collector import AwsAccountCollector, all_resources, called_collect_apis
from resoto_plugin_aws.resource.base import AwsResource, AwsRegion, GraphBuilder
from resoto_plugin_aws.resource.service_quotas import AwsIamServiceQuota
from resotolib.core.model_export import dataclasses_to_resotocore_model
from test import account_collector, builder, aws_client, aws_config  # noqa: F401
from test.resources import BotoErrorSession


def test_collect(account_collector: AwsAccountCollector) -> None:
    account_collector.collect()

    def count_kind(clazz: Type[AwsResource]) -> int:
        count = 0
        for node in account_collector.graph.nodes:
            if isinstance(node, clazz):
                count += 1
        return count

<<<<<<< HEAD
    assert len(account_collector.graph.edges) == 329
    assert count_kind(AwsResource) == 132
=======
>>>>>>> 41104039
    to_ignore = {AwsIamServiceQuota}
    for resource in all_resources:
        if resource in to_ignore:
            continue
        assert count_kind(resource) > 0, "No instances of {} found".format(resource.__name__)

    # make sure all threads have been joined
    assert len(threading.enumerate()) == 1
    # ensure the correct number of nodes and edges
    assert count_kind(AwsResource) == 135
    assert len(account_collector.graph.edges) == 344


def test_dependencies() -> None:
    model = dataclasses_to_resotocore_model({AwsResource})

    def for_edge_type(edge_type: str) -> DiGraph:
        graph = DiGraph()
        for kind in model:
            if (successors := kind.get("successor_kinds")) and edge_type in successors:
                for successor in successors[edge_type]:
                    graph.add_edge(kind["fqn"], successor)
        return graph

    def show_graph(graph: DiGraph) -> str:
        result = "digraph {\n"
        for start, end in graph.edges:
            result += "  " + start + "->" + end + "\n"
        result += "}"
        return result

    assert is_directed_acyclic_graph(for_edge_type("default")), show_graph(for_edge_type("default"))
    assert is_directed_acyclic_graph(for_edge_type("delete")), show_graph(for_edge_type("delete"))


def test_collect_region(
    account_collector: AwsAccountCollector, builder: GraphBuilder, caplog: LogCaptureFixture
) -> None:
    BotoErrorSession.exception = ClientError({"Error": {"Code": "UnauthorizedOperation"}}, "test")
    account_collector.config.sessions().session_class_factory = BotoErrorSession

    with caplog.at_level(logging.ERROR):
        account_collector.collect_region(AwsRegion(id="us-east-1", name="us-east-1"), builder)
    assert "Not authorized to collect resources in account 123 region us-east-1" in caplog.text


def test_all_called_apis() -> None:
    allow = [api.action_string() for api in called_collect_apis()]
    allowed = ", ".join(f'"{a}"' for a in allow)
    statement = f"""{{
    "Version": "2012-10-17",
    "Statement": [
        {{
            "Sid": "AllowResotoAccess",
            "Effect": "Allow",
            "Action": [{allowed}],
            "Resource": "*"
        }}
    ]
    }}
    """
    assert json.loads(statement)
    assert len(allow) >= 74
    assert "s3:ListBuckets" in allow<|MERGE_RESOLUTION|>--- conflicted
+++ resolved
@@ -25,11 +25,6 @@
                 count += 1
         return count
 
-<<<<<<< HEAD
-    assert len(account_collector.graph.edges) == 329
-    assert count_kind(AwsResource) == 132
-=======
->>>>>>> 41104039
     to_ignore = {AwsIamServiceQuota}
     for resource in all_resources:
         if resource in to_ignore:
