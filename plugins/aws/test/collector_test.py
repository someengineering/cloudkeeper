from typing import Type

from networkx import DiGraph, is_directed_acyclic_graph

from resoto_plugin_aws.collector import AwsAccountCollector, all_resources
from resoto_plugin_aws.config import AwsConfig
from resoto_plugin_aws.resource.base import AwsAccount, AwsResource
from resotolib.baseresources import Cloud
from resotolib.core.model_export import dataclasses_to_resotocore_model
from test.resources import BotoFileBasedSession


def test_collect() -> None:
    config = AwsConfig("test", "test", "test")
    config.sessions().session_class_factory = BotoFileBasedSession
    account = AwsAccount(id="123")
    ac = AwsAccountCollector(config, Cloud(id="aws"), account, ["us-east-1"])
    ac.collect()

    def count_kind(clazz: Type[AwsResource]) -> int:
        count = 0
        for node in ac.graph.nodes:
            if isinstance(node, clazz):
                count += 1
        return count

<<<<<<< HEAD
    assert len(ac.graph.edges) == 301
=======
    assert len(ac.graph.edges) == 303
>>>>>>> b2958dfa
    assert count_kind(AwsResource) == 119
    for resource in all_resources:
        assert count_kind(resource) > 0, "No instances of {} found".format(resource.__name__)


def test_dependencies() -> None:
    model = dataclasses_to_resotocore_model({AwsResource})

    def for_edge_type(edge_type: str) -> DiGraph:
        graph = DiGraph()
        for kind in model:
            if (successors := kind.get("successor_kinds")) and edge_type in successors:
                for successor in successors[edge_type]:
                    graph.add_edge(kind["fqn"], successor)
        return graph

    def show_graph(graph: DiGraph) -> str:
        result = "digraph {\n"
        for start, end in graph.edges:
            result += "  " + start + "->" + end + "\n"
        result += "}"
        return result

    assert is_directed_acyclic_graph(for_edge_type("default")), show_graph(for_edge_type("default"))
    assert is_directed_acyclic_graph(for_edge_type("delete")), show_graph(for_edge_type("delete"))<|MERGE_RESOLUTION|>--- conflicted
+++ resolved
@@ -24,11 +24,7 @@
                 count += 1
         return count
 
-<<<<<<< HEAD
-    assert len(ac.graph.edges) == 301
-=======
     assert len(ac.graph.edges) == 303
->>>>>>> b2958dfa
     assert count_kind(AwsResource) == 119
     for resource in all_resources:
         assert count_kind(resource) > 0, "No instances of {} found".format(resource.__name__)
