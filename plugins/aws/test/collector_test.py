--- conflicted
+++ resolved
@@ -11,14 +11,6 @@
     config = AwsConfig("test", "test", "test")
     config.sessions().session_class_factory = BotoFileBasedSession
     account = AwsAccount("123")
-<<<<<<< HEAD
-    collector = AwsAccountCollector(config, Cloud("aws"), account, ["us-east-1"])
-    collector.collect()
-    for node in collector.graph.nodes:
-        assert isinstance(node, AwsResource)
-    assert len(collector.graph.nodes) == 37
-    assert len(collector.graph.edges) == 57
-=======
     ac = AwsAccountCollector(config, Cloud("aws"), account, ["us-east-1"])
     ac.collect()
 
@@ -29,8 +21,7 @@
                 count += 1
         return count
 
-    assert len(ac.graph.edges) == 69
-    assert count_kind(AwsResource) == 43
+    assert len(ac.graph.edges) == 70
+    assert count_kind(AwsResource) == 44
     for resource in all_resources:
-        assert count_kind(resource) > 0, "No instances of {} found".format(resource.__name__)
->>>>>>> 1ae165d0
+        assert count_kind(resource) > 0, "No instances of {} found".format(resource.__name__)