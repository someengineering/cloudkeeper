--- conflicted
+++ resolved
@@ -2,11 +2,7 @@
 from types import SimpleNamespace
 from typing import Any, Dict, cast
 from fix_plugin_aws.resource.ecs import AwsEcsCluster, AwsEcsTaskDefinition
-<<<<<<< HEAD
-from resotolib.graph import Graph
-=======
 from fixlib.graph import Graph
->>>>>>> 3b081782
 from test.resources import round_trip_for
 from fix_plugin_aws.aws_client import AwsClient
 
