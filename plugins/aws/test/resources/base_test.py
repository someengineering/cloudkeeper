from collections import defaultdict
from concurrent.futures import ThreadPoolExecutor, Future
from typing import Sequence, Tuple, List, Optional, Callable, Any

from more_itertools import flatten

from fix_plugin_aws.resource.base import AwsRegion, GraphBuilder
from fix_plugin_aws.resource.ec2 import AwsEc2InstanceType
<<<<<<< HEAD
from resotolib.threading import ExecutorQueue, GatherFutures
=======
from fixlib.threading import ExecutorQueue, GatherFutures
>>>>>>> 3b081782
from test import account_collector, builder, aws_client, aws_config, no_feedback  # noqa: F401


def check_executor_work(
    work: List[Tuple[str, int]],
    workers: int,
    tasks_per_key: int,
    fail_on_first_exception: bool,
    check_in_progress: Optional[Callable[[set[int]], None]] = None,
) -> Tuple[List[int], Optional[Exception]]:
    work_done = []
    in_progress = set()

    def do_work(num: int) -> None:
        in_progress.add(num)
        if check_in_progress:
            check_in_progress(in_progress)
        in_progress.remove(num)
        if num % 100 == 5:
            raise Exception(f"Abort {num}")
        work_done.append(num)

    with ThreadPoolExecutor(max_workers=workers) as executor:
        queue = ExecutorQueue(
            executor, "test", lambda _: tasks_per_key, fail_on_first_exception_in_group=fail_on_first_exception
        )
        for key, idx in work:
            queue.submit_work(key, do_work, idx)

        try:
            queue.wait_for_submitted_work()
            return work_done, None
        except Exception as ex:
            return work_done, ex


def check_executor_queue(work: Sequence[int], fail_on_first_exception: bool) -> Tuple[List[int], Optional[Exception]]:
    return check_executor_work([("same_key", i) for i in work], 1, 1, fail_on_first_exception)


def test_parallel_work() -> None:
    def assert_one_per_key(in_progress: set[int]) -> None:
        assert len([a for a in in_progress if a < 100]) <= 2
        assert len([a for a in in_progress if a > 100]) <= 2

    # create work with 2 keys: w1(<100) and w2(>100)
    work = flatten([[("w1", i), ("w2", i + 100)] for i in range(10)])
    # test with 4 worker threads and max 2 tasks per key
    work_done, ex = check_executor_work(list(work), 4, 2, False, assert_one_per_key)
    assert ex is not None
    assert set(work_done) == {0, 1, 2, 3, 100, 101, 102, 103, 104, 4, 106, 6, 107, 7, 108, 8, 9, 109}


def test_success_queue() -> None:
    work_done, ex = check_executor_queue(range(5), True)
    assert work_done == [0, 1, 2, 3, 4]
    assert ex is None
    work_done, ex = check_executor_queue(range(5), False)
    assert work_done == [0, 1, 2, 3, 4]
    assert ex is None


def test_fail_on_first() -> None:
    work_done, ex = check_executor_queue(range(10), True)
    assert work_done == [0, 1, 2, 3, 4]
    assert ex is not None
    assert ex.args[0] == "Abort 5"


def test_fail_late() -> None:
    work_done, ex = check_executor_queue(range(10), False)
    assert work_done == [0, 1, 2, 3, 4, 6, 7, 8, 9]
    assert ex is not None
    assert ex.args[0] == "Abort 5"


def test_instance_type_handling(builder: GraphBuilder) -> None:
    region1 = AwsRegion(id="us-east-1")
    region2 = AwsRegion(id="us-east-2")
    it = AwsEc2InstanceType(id="t3.micro")
    builder.global_instance_types[it.safe_name] = it
    it1: AwsEc2InstanceType = builder.instance_type(region1, it.safe_name)  # type: ignore
    assert it1.region() == region1
    it2: AwsEc2InstanceType = builder.instance_type(region2, it.safe_name)  # type: ignore
    assert it2.region() == region2
    assert it1 is not it2
    assert it1.chksum != it2.chksum


def test_future_gatherer() -> None:
    def do_work(num: int) -> int:
        # sleep(0.1)
        return num

    groups = []

    def check_done(f: Future[Any]) -> None:
        groups.append(f)

    with ThreadPoolExecutor(max_workers=1) as executor:
        work = defaultdict(list)
        for i in range(100):
            work[i % 10].append(executor.submit(do_work, i))

        for group in work.values():
            GatherFutures.all(group).add_done_callback(check_done)
    assert len(groups) == 10<|MERGE_RESOLUTION|>--- conflicted
+++ resolved
@@ -6,11 +6,7 @@
 
 from fix_plugin_aws.resource.base import AwsRegion, GraphBuilder
 from fix_plugin_aws.resource.ec2 import AwsEc2InstanceType
-<<<<<<< HEAD
-from resotolib.threading import ExecutorQueue, GatherFutures
-=======
 from fixlib.threading import ExecutorQueue, GatherFutures
->>>>>>> 3b081782
 from test import account_collector, builder, aws_client, aws_config, no_feedback  # noqa: F401
 
 
