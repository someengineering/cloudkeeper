--- conflicted
+++ resolved
@@ -59,15 +59,9 @@
     cli = CLI(cli_deps, all_parts(cli_deps), dict(os.environ), aliases())
 
     subscriptions = SubscriptionHandler(db.subscribers_db, event_bus)
-<<<<<<< HEAD
-    task_handler = TaskHandler(db.running_task_db, event_bus, subscriptions, scheduler, cli, args)
-
-    api = Api(db, model, subscriptions, task_handler, event_bus, task_queue, cli)
-=======
     task_handler = TaskHandler(db.running_task_db, db.job_db, event_bus, subscriptions, scheduler, cli, args)
     cli_deps.lookup = {"event_bus": event_bus, "db_access": db, "model_handler": model, "job_handler": task_handler}
-    api = Api(db, model, subscriptions, task_handler, event_bus, cli)
->>>>>>> 0be3d846
+    api = Api(db, model, subscriptions, task_handler, event_bus, task_queue, cli)
 
     async def async_initializer() -> Application:
         await db.start()
